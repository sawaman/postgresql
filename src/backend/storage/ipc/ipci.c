--- conflicted
+++ resolved
@@ -148,10 +148,7 @@
 		size = add_size(size, BTreeShmemSize());
 		size = add_size(size, SyncScanShmemSize());
 		size = add_size(size, AsyncShmemSize());
-<<<<<<< HEAD
-=======
 		size = add_size(size, BackendRandomShmemSize());
->>>>>>> 5031a14f
 		size = add_size(size, FDWXactShmemSize());
 #ifdef EXEC_BACKEND
 		size = add_size(size, ShmemBackendArraySize());
@@ -271,10 +268,7 @@
 	BTreeShmemInit();
 	SyncScanShmemInit();
 	AsyncShmemInit();
-<<<<<<< HEAD
-=======
 	BackendRandomShmemInit();
->>>>>>> 5031a14f
 	FDWXactShmemInit();
 
 #ifdef EXEC_BACKEND
