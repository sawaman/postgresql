# Some commonly-used locks have predefined positions within MainLWLockArray;
# these are defined here.  If you add a lock, add it to the end to avoid
# renumbering the existing locks; if you remove a lock, consider leaving a gap
# in the numbering sequence for the benefit of DTrace and other external
# debugging scripts.

# 0 is available; was formerly BufFreelistLock
ShmemIndexLock						1
OidGenLock							2
XidGenLock							3
ProcArrayLock						4
SInvalReadLock						5
SInvalWriteLock						6
WALBufMappingLock					7
WALWriteLock						8
ControlFileLock						9
CheckpointLock						10
CLogControlLock						11
SubtransControlLock					12
MultiXactGenLock					13
MultiXactOffsetControlLock			14
MultiXactMemberControlLock			15
RelCacheInitLock					16
CheckpointerCommLock				17
TwoPhaseStateLock					18
TablespaceCreateLock				19
BtreeVacuumLock						20
AddinShmemInitLock					21
AutovacuumLock						22
AutovacuumScheduleLock				23
SyncScanLock						24
RelationMappingLock					25
AsyncCtlLock						26
AsyncQueueLock						27
SerializableXactHashLock			28
SerializableFinishedListLock		29
SerializablePredicateLockListLock	30
OldSerXidLock						31
SyncRepLock							32
BackgroundWorkerLock				33
DynamicSharedMemoryControlLock		34
AutoFileLock						35
ReplicationSlotAllocationLock		36
ReplicationSlotControlLock			37
CommitTsControlLock					38
CommitTsLock						39
ReplicationOriginLock				40
MultiXactTruncationLock				41
OldSnapshotTimeMapLock				42
BackendRandomLock					43
<<<<<<< HEAD
LogicalRepLauncherLock				44
LogicalRepWorkerLock				45
FDWXactLock					46
=======
LogicalRepWorkerLock				44
>>>>>>> 3a0d4731
<|MERGE_RESOLUTION|>--- conflicted
+++ resolved
@@ -48,10 +48,5 @@
 MultiXactTruncationLock				41
 OldSnapshotTimeMapLock				42
 BackendRandomLock					43
-<<<<<<< HEAD
-LogicalRepLauncherLock				44
-LogicalRepWorkerLock				45
-FDWXactLock					46
-=======
 LogicalRepWorkerLock				44
->>>>>>> 3a0d4731
+FDWXactLock					45