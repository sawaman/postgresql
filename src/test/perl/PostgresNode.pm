
=pod

=head1 NAME

PostgresNode - class representing PostgreSQL server instance

=head1 SYNOPSIS

  use PostgresNode;

  my $node = get_new_node('mynode');

  # Create a data directory with initdb
  $node->init();

  # Start the PostgreSQL server
  $node->start();

  # Change a setting and restart
  $node->append_conf('postgresql.conf', 'hot_standby = on');
  $node->restart('fast');

  # run a query with psql
  # like: psql -qAXt postgres -c 'SELECT 1;'
  $psql_stdout = $node->psql('postgres', 'SELECT 1');

  # run query every second until it returns 't'
  # or times out
  $node->poll_query_until('postgres', q|SELECT random() < 0.1;|')
    or print "timed out";

  # Do an online pg_basebackup
  my $ret = $node->backup('testbackup');

  # Restore it to create a new independent node (not a replica)
  my $replica = get_new_node('replica');
  $replica->init_from_backup($node, 'testbackup');
  $replica->start;

  # Stop the server
  $node->stop('fast');

=head1 DESCRIPTION

PostgresNode contains a set of routines able to work on a PostgreSQL node,
allowing to start, stop, backup and initialize it with various options.
The set of nodes managed by a given test is also managed by this module.

In addition to node management, PostgresNode instances have some wrappers
around Test::More functions to run commands with an environment set up to
point to the instance.

The IPC::Run module is required.

=cut

package PostgresNode;

use strict;
use warnings;

use Config;
use Cwd;
use Exporter 'import';
use File::Basename;
use File::Spec;
use File::Temp ();
use IPC::Run;
use RecursiveCopy;
use Test::More;
use TestLib ();

our @EXPORT = qw(
  get_new_node
);

our ($test_pghost, $last_port_assigned, @all_nodes);

INIT
{
	# PGHOST is set once and for all through a single series of tests when
	# this module is loaded.
	$test_pghost =
	  $TestLib::windows_os ? "127.0.0.1" : TestLib::tempdir_short;
	$ENV{PGHOST}     = $test_pghost;
	$ENV{PGDATABASE} = 'postgres';

	# Tracking of last port value assigned to accelerate free port lookup.
	$last_port_assigned = int(rand() * 16384) + 49152;
}

=pod

=head1 METHODS

=over

=item PostgresNode::new($class, $name, $pghost, $pgport)

Create a new PostgresNode instance. Does not initdb or start it.

You should generally prefer to use get_new_node() instead since it takes care
of finding port numbers, registering instances for cleanup, etc.

=cut

sub new
{
	my ($class, $name, $pghost, $pgport) = @_;
	my $testname = basename($0);
	$testname =~ s/\.[^.]+$//;
	my $self = {
		_port    => $pgport,
		_host    => $pghost,
		_basedir => TestLib::tempdir("data_" . $name),
		_name    => $name,
		_logfile => "$TestLib::log_path/${testname}_${name}.log" };

	bless $self, $class;
	$self->dump_info;

	return $self;
}

=pod

=item $node->port()

Get the port number assigned to the host. This won't necessarily be a TCP port
open on the local host since we prefer to use unix sockets if possible.

Use $node->connstr() if you want a connection string.

=cut

sub port
{
	my ($self) = @_;
	return $self->{_port};
}

=pod

=item $node->host()

Return the host (like PGHOST) for this instance. May be a UNIX socket path.

Use $node->connstr() if you want a connection string.

=cut

sub host
{
	my ($self) = @_;
	return $self->{_host};
}

=pod

=item $node->basedir()

The directory all the node's files will be within - datadir, archive directory,
backups, etc.

=cut

sub basedir
{
	my ($self) = @_;
	return $self->{_basedir};
}

=pod

=item $node->name()

The name assigned to the node at creation time.

=cut

sub name
{
	my ($self) = @_;
	return $self->{_name};
}

=pod

=item $node->logfile()

Path to the PostgreSQL log file for this instance.

=cut

sub logfile
{
	my ($self) = @_;
	return $self->{_logfile};
}

=pod

=item $node->connstr()

Get a libpq connection string that will establish a connection to
this node. Suitable for passing to psql, DBD::Pg, etc.

=cut

sub connstr
{
	my ($self, $dbname) = @_;
	my $pgport = $self->port;
	my $pghost = $self->host;
	if (!defined($dbname))
	{
		return "port=$pgport host=$pghost";
	}
	return "port=$pgport host=$pghost dbname=$dbname";
}

=pod

=item $node->data_dir()

Returns the path to the data directory. postgresql.conf and pg_hba.conf are
always here.

=cut

sub data_dir
{
	my ($self) = @_;
	my $res = $self->basedir;
	return "$res/pgdata";
}

=pod

=item $node->archive_dir()

If archiving is enabled, WAL files go here.

=cut

sub archive_dir
{
	my ($self) = @_;
	my $basedir = $self->basedir;
	return "$basedir/archives";
}

=pod

=item $node->backup_dir()

The output path for backups taken with $node->backup()

=cut

sub backup_dir
{
	my ($self) = @_;
	my $basedir = $self->basedir;
	return "$basedir/backup";
}

=pod

=item $node->info()

Return a string containing human-readable diagnostic information (paths, etc)
about this node.

=cut

sub info
{
	my ($self) = @_;
	my $_info = '';
	open my $fh, '>', \$_info or die;
	print $fh "Name: " . $self->name . "\n";
	print $fh "Data directory: " . $self->data_dir . "\n";
	print $fh "Backup directory: " . $self->backup_dir . "\n";
	print $fh "Archive directory: " . $self->archive_dir . "\n";
	print $fh "Connection string: " . $self->connstr . "\n";
	print $fh "Log file: " . $self->logfile . "\n";
	close $fh or die;
	return $_info;
}

=pod

=item $node->dump_info()

Print $node->info()

=cut

sub dump_info
{
	my ($self) = @_;
	print $self->info;
}


# Internal method to set up trusted pg_hba.conf for replication.  Not
# documented because you shouldn't use it, it's called automatically if needed.
sub set_replication_conf
{
	my ($self) = @_;
	my $pgdata = $self->data_dir;

	$self->host eq $test_pghost
	  or die "set_replication_conf only works with the default host";

	open my $hba, ">>$pgdata/pg_hba.conf";
	print $hba "\n# Allow replication (set up by PostgresNode.pm)\n";
	if (!$TestLib::windows_os)
	{
		print $hba "local replication all trust\n";
	}
	else
	{
		print $hba
"host replication all 127.0.0.1/32 sspi include_realm=1 map=regress\n";
	}
	close $hba;
}

=pod

=item $node->init(...)

Initialize a new cluster for testing.

Authentication is set up so that only the current OS user can access the
cluster. On Unix, we use Unix domain socket connections, with the socket in
a directory that's only accessible to the current user to ensure that.
On Windows, we use SSPI authentication to ensure the same (by pg_regress
--config-auth).

pg_hba.conf is configured to allow replication connections. Pass the keyword
parameter hba_permit_replication => 0 to disable this.

WAL archiving can be enabled on this node by passing the keyword parameter
has_archiving => 1. This is disabled by default.

postgresql.conf can be set up for replication by passing the keyword
parameter allows_streaming => 1. This is disabled by default.

The new node is set up in a fast but unsafe configuration where fsync is
disabled.

=cut

sub init
{
	my ($self, %params) = @_;
	my $port   = $self->port;
	my $pgdata = $self->data_dir;
	my $host   = $self->host;

	$params{hba_permit_replication} = 1
	  unless defined $params{hba_permit_replication};
	$params{allows_streaming} = 0 unless defined $params{allows_streaming};
<<<<<<< HEAD
	$params{has_archiving} = 0 unless defined $params{has_archiving};
	$params{allows_sync_rep} = 0 unless defined $params{allows_sync_rep};
=======
	$params{has_archiving}    = 0 unless defined $params{has_archiving};
>>>>>>> 7d9a4301

	mkdir $self->backup_dir;
	mkdir $self->archive_dir;

	TestLib::system_or_bail('initdb', '-D', $pgdata, '-A', 'trust', '-N');
	TestLib::system_or_bail($ENV{PG_REGRESS}, '--config-auth', $pgdata);

	open my $conf, ">>$pgdata/postgresql.conf";
	print $conf "\n# Added by PostgresNode.pm\n";
	print $conf "fsync = off\n";
	print $conf "log_statement = all\n";
	print $conf "port = $port\n";

	if ($params{allows_streaming})
	{
		print $conf "wal_level = hot_standby\n";
		print $conf "max_wal_senders = 5\n";
		print $conf "wal_keep_segments = 20\n";
		print $conf "max_wal_size = 128MB\n";
		print $conf "shared_buffers = 1MB\n";
		print $conf "wal_log_hints = on\n";
		print $conf "hot_standby = on\n";
		print $conf "max_connections = 10\n";
	}
	if ($params{allows_sync_rep})
        {
                print $conf "synchronous_standby_names = 'standby1,standby2'\n";
        }

	if ($TestLib::windows_os)
	{
		print $conf "listen_addresses = '$host'\n";
	}
	else
	{
		print $conf "unix_socket_directories = '$host'\n";
		print $conf "listen_addresses = ''\n";
	}
	close $conf;

	$self->set_replication_conf if $params{hba_permit_replication};
	$self->enable_archiving     if $params{has_archiving};
}

=pod

=item $node->append_conf(filename, str)

A shortcut method to append to files like pg_hba.conf and postgresql.conf.

Does no validation or sanity checking. Does not reload the configuration
after writing.

A newline is NOT automatically appended to the string.

=cut

sub append_conf
{
	my ($self, $filename, $str) = @_;

	my $conffile = $self->data_dir . '/' . $filename;

	TestLib::append_to_file($conffile, $str);
}

=pod

=item $node->backup(backup_name)

Create a hot backup with pg_basebackup in $node->backup_dir,
including the transaction logs. xlogs are fetched at the
end of the backup, not streamed.

You'll have to configure a suitable max_wal_senders on the
target server since it isn't done by default.

=cut

sub backup
{
	my ($self, $backup_name) = @_;
	my $backup_path = $self->backup_dir . '/' . $backup_name;
	my $port        = $self->port;
	my $name        = $self->name;

	print "# Taking backup $backup_name from node \"$name\"\n";
	TestLib::system_or_bail("pg_basebackup -D $backup_path -p $port -x");
	print "# Backup finished\n";
}

=pod

=item $node->init_from_backup(root_node, backup_name)

Initialize a node from a backup, which may come from this node or a different
node. root_node must be a PostgresNode reference, backup_name the string name
of a backup previously created on that node with $node->backup.

Does not start the node after initializing it.

A recovery.conf is not created.

pg_hba.conf is configured to allow replication connections. Pass the keyword
parameter hba_permit_replication => 0 to disable this.

Streaming replication can be enabled on this node by passing the keyword
parameter has_streaming => 1. This is disabled by default.

Restoring WAL segments from archives using restore_command can be enabled
by passing the keyword parameter has_restoring => 1. This is disabled by
default.

The backup is copied, leaving the original unmodified. pg_hba.conf is
unconditionally set to enable replication connections.

=cut

sub init_from_backup
{
	my ($self, $root_node, $backup_name, %params) = @_;
	my $backup_path = $root_node->backup_dir . '/' . $backup_name;
	my $port        = $self->port;
	my $node_name   = $self->name;
	my $root_name   = $root_node->name;

	$params{has_streaming} = 0 unless defined $params{has_streaming};
	$params{hba_permit_replication} = 1
	  unless defined $params{hba_permit_replication};
	$params{has_restoring} = 0 unless defined $params{has_restoring};

	print
"# Initializing node \"$node_name\" from backup \"$backup_name\" of node \"$root_name\"\n";
	die "Backup \"$backup_name\" does not exist at $backup_path"
	  unless -d $backup_path;

	mkdir $self->backup_dir;
	mkdir $self->archive_dir;

	my $data_path = $self->data_dir;
	rmdir($data_path);
	RecursiveCopy::copypath($backup_path, $data_path);
	chmod(0700, $data_path);

	# Base configuration for this node
	$self->append_conf(
		'postgresql.conf',
		qq(
port = $port
));
	$self->set_replication_conf         if $params{hba_permit_replication};
	$self->enable_streaming($root_node) if $params{has_streaming};
	$self->enable_restoring($root_node) if $params{has_restoring};
}

=pod

=item $node->start()

Wrapper for pg_ctl -w start

Start the node and wait until it is ready to accept connections.

=cut

sub start
{
	my ($self) = @_;
	my $port   = $self->port;
	my $pgdata = $self->data_dir;
	my $name   = $self->name;
	print("### Starting node \"$name\"\n");
	my $ret = TestLib::system_log('pg_ctl', '-w', '-D', $self->data_dir, '-l',
		$self->logfile, 'start');

	if ($ret != 0)
	{
		print "# pg_ctl failed; logfile:\n";
		print TestLib::slurp_file($self->logfile);
		BAIL_OUT("pg_ctl failed");
	}

	$self->_update_pid;
}

=pod

=item $node->stop(mode)

Stop the node using pg_ctl -m $mode and wait for it to stop.

=cut

sub stop
{
	my ($self, $mode) = @_;
	my $port   = $self->port;
	my $pgdata = $self->data_dir;
	my $name   = $self->name;
	$mode = 'fast' unless defined $mode;
	print "### Stopping node \"$name\" using mode $mode\n";
	TestLib::system_log('pg_ctl', '-D', $pgdata, '-m', $mode, 'stop');
	$self->{_pid} = undef;
	$self->_update_pid;
}

=pod

=item $node->restart()

Wrapper for pg_ctl -w restart

=cut

sub restart
{
	my ($self)  = @_;
	my $port    = $self->port;
	my $pgdata  = $self->data_dir;
	my $logfile = $self->logfile;
	my $name    = $self->name;
	print "### Restarting node \"$name\"\n";
	TestLib::system_log('pg_ctl', '-D', $pgdata, '-w', '-l', $logfile,
		'restart');
	$self->_update_pid;
}

=pod

=item $node->promote()

Wrapper for pg_ctl promote

=cut

sub promote
{
	my ($self)  = @_;
	my $port    = $self->port;
	my $pgdata  = $self->data_dir;
	my $logfile = $self->logfile;
	my $name    = $self->name;
	print "### Promoting node \"$name\"\n";
	TestLib::system_log('pg_ctl', '-D', $pgdata, '-l', $logfile, 'promote');
}

# Internal routine to enable streaming replication on a standby node.
sub enable_streaming
{
	my ($self, $root_node) = @_;
	my $root_connstr = $root_node->connstr;
	my $name         = $self->name;

	print "### Enabling streaming replication for node \"$name\"\n";
	$self->append_conf(
		'recovery.conf', qq(
primary_conninfo='$root_connstr application_name=$name'
standby_mode=on
));
}

# Internal routine to enable archive recovery command on a standby node
sub enable_restoring
{
	my ($self, $root_node) = @_;
	my $path = $root_node->archive_dir;
	my $name = $self->name;

	print "### Enabling WAL restore for node \"$name\"\n";

	# On Windows, the path specified in the restore command needs to use
	# double back-slashes to work properly and to be able to detect properly
	# the file targeted by the copy command, so the directory value used
	# in this routine, using only one back-slash, need to be properly changed
	# first. Paths also need to be double-quoted to prevent failures where
	# the path contains spaces.
	$path =~ s{\\}{\\\\}g if ($TestLib::windows_os);
	my $copy_command =
	  $TestLib::windows_os
	  ? qq{copy "$path\\\\%f" "%p"}
	  : qq{cp $path/%f %p};

	$self->append_conf(
		'recovery.conf', qq(
restore_command = '$copy_command'
standby_mode = on
));
}

# Internal routine to enable archiving
sub enable_archiving
{
	my ($self) = @_;
	my $path   = $self->archive_dir;
	my $name   = $self->name;

	print "### Enabling WAL archiving for node \"$name\"\n";

	# On Windows, the path specified in the restore command needs to use
	# double back-slashes to work properly and to be able to detect properly
	# the file targeted by the copy command, so the directory value used
	# in this routine, using only one back-slash, need to be properly changed
	# first. Paths also need to be double-quoted to prevent failures where
	# the path contains spaces.
	$path =~ s{\\}{\\\\}g if ($TestLib::windows_os);
	my $copy_command =
	  $TestLib::windows_os
	  ? qq{copy "%p" "$path\\\\%f"}
	  : qq{cp %p $path/%f};

	# Enable archive_mode and archive_command on node
	$self->append_conf(
		'postgresql.conf', qq(
archive_mode = on
archive_command = '$copy_command'
));
}

# Internal method
sub _update_pid
{
	my $self = shift;
	my $name = $self->name;

	# If we can open the PID file, read its first line and that's the PID we
	# want.  If the file cannot be opened, presumably the server is not
	# running; don't be noisy in that case.
	if (open my $pidfile, $self->data_dir . "/postmaster.pid")
	{
		chomp($self->{_pid} = <$pidfile>);
		print "# Postmaster PID for node \"$name\" is $self->{_pid}\n";
		close $pidfile;
		return;
	}

	$self->{_pid} = undef;
	print "# No postmaster PID\n";
}

=pod

=item get_new_node(node_name)

Build a new PostgresNode object, assigning a free port number. Standalone
function that's automatically imported.

We also register the node, to avoid the port number from being reused
for another node even when this one is not active.

You should generally use this instead of PostgresNode::new(...).

=cut

sub get_new_node
{
	my $name  = shift;
	my $found = 0;
	my $port  = $last_port_assigned;

	while ($found == 0)
	{
		# wrap correctly around range end
		$port = 49152 if ++$port >= 65536;
		print "# Checking for port $port\n";
		if (!TestLib::run_log([ 'pg_isready', '-p', $port ]))
		{
			$found = 1;

			# Found a potential candidate port number.  Check first that it is
			# not included in the list of registered nodes.
			foreach my $node (@all_nodes)
			{
				$found = 0 if ($node->port == $port);
			}
		}
	}

	print "# Found free port $port\n";

	# Lock port number found by creating a new node
	my $node = new PostgresNode($name, $test_pghost, $port);

	# Add node to list of nodes
	push(@all_nodes, $node);

	# And update port for next time
	$last_port_assigned = $port;

	return $node;
}

# Attempt automatic cleanup
sub DESTROY
{
	my $self = shift;
	my $name = $self->name;
	return unless defined $self->{_pid};
	print "### Signalling QUIT to $self->{_pid} for node \"$name\"\n";
	TestLib::system_log('pg_ctl', 'kill', 'QUIT', $self->{_pid});
}

=pod

=item $node->teardown_node()

Do an immediate stop of the node

=cut

sub teardown_node
{
	my $self = shift;

	$self->stop('immediate');
}

=pod

=item $node->psql(dbname, sql)

Run a query with psql and return stdout, or on error print stderr.

Executes a query/script with psql and returns psql's standard output.  psql is
run in unaligned tuples-only quiet mode with psqlrc disabled so simple queries
will just return the result row(s) with fields separated by commas.

=cut

sub psql
{
	my ($self, $dbname, $sql) = @_;

	my ($stdout, $stderr);
	my $name = $self->name;
	print("### Running SQL command on node \"$name\": $sql\n");

	IPC::Run::run [ 'psql', '-XAtq', '-d', $self->connstr($dbname), '-f',
		'-' ], '<', \$sql, '>', \$stdout, '2>', \$stderr
	  or die;

	if ($stderr ne "")
	{
		print "#### Begin standard error\n";
		print $stderr;
		print "#### End standard error\n";
	}
	chomp $stdout;
	$stdout =~ s/\r//g if $Config{osname} eq 'msys';
	return $stdout;
}

=pod

=item $node->poll_query_until(dbname, query)

Run a query once a second, until it returns 't' (i.e. SQL boolean true).
Continues polling if psql returns an error result. Times out after 90 seconds.

=cut

sub poll_query_until
{
	my ($self, $dbname, $query) = @_;

	my $max_attempts = 90;
	my $attempts     = 0;
	my ($stdout, $stderr);

	while ($attempts < $max_attempts)
	{
		my $cmd =
		  [ 'psql', '-XAt', '-c', $query, '-d', $self->connstr($dbname) ];
		my $result = IPC::Run::run $cmd, '>', \$stdout, '2>', \$stderr;

		chomp($stdout);
		$stdout =~ s/\r//g if $Config{osname} eq 'msys';
		if ($stdout eq "t")
		{
			return 1;
		}

		# Wait a second before retrying.
		sleep 1;
		$attempts++;
	}

	# The query result didn't change in 90 seconds. Give up. Print the stderr
	# from the last attempt, hopefully that's useful for debugging.
	diag $stderr;
	return 0;
}

=pod

=item $node->command_ok(...)

Runs a shell command like TestLib::command_ok, but with PGPORT
set so that the command will default to connecting to this
PostgresNode.

=cut

sub command_ok
{
	my $self = shift;

	local $ENV{PGPORT} = $self->port;

	TestLib::command_ok(@_);
}

=pod

=item $node->command_fails(...) - TestLib::command_fails with our PGPORT

See command_ok(...)

=cut

sub command_fails
{
	my $self = shift;

	local $ENV{PGPORT} = $self->port;

	TestLib::command_fails(@_);
}

=pod

=item $node->command_like(...)

TestLib::command_like with our PGPORT. See command_ok(...)

=cut

sub command_like
{
	my $self = shift;

	local $ENV{PGPORT} = $self->port;

	TestLib::command_like(@_);
}

=pod

=item $node->issues_sql_like(cmd, expected_sql, test_name)

Run a command on the node, then verify that $expected_sql appears in the
server log file.

Reads the whole log file so be careful when working with large log outputs.
The log file is truncated prior to running the command, however.

=cut

sub issues_sql_like
{
	my ($self, $cmd, $expected_sql, $test_name) = @_;

	local $ENV{PGPORT} = $self->port;

	truncate $self->logfile, 0;
	my $result = TestLib::run_log($cmd);
	ok($result, "@$cmd exit code 0");
	my $log = TestLib::slurp_file($self->logfile);
	like($log, $expected_sql, "$test_name: SQL found in server log");
}

=pod

=back

=cut

1;<|MERGE_RESOLUTION|>--- conflicted
+++ resolved
@@ -365,12 +365,8 @@
 	$params{hba_permit_replication} = 1
 	  unless defined $params{hba_permit_replication};
 	$params{allows_streaming} = 0 unless defined $params{allows_streaming};
-<<<<<<< HEAD
-	$params{has_archiving} = 0 unless defined $params{has_archiving};
+	$params{has_archiving}    = 0 unless defined $params{has_archiving};
 	$params{allows_sync_rep} = 0 unless defined $params{allows_sync_rep};
-=======
-	$params{has_archiving}    = 0 unless defined $params{has_archiving};
->>>>>>> 7d9a4301
 
 	mkdir $self->backup_dir;
 	mkdir $self->archive_dir;
