<!-- doc/src/sgml/config.sgml -->

<chapter id="runtime-config">
  <title>Server Configuration</title>

  <indexterm>
   <primary>configuration</primary>
   <secondary>of the server</secondary>
  </indexterm>

  <para>
   There are many configuration parameters that affect the behavior of
   the database system. In the first section of this chapter we
   describe how to interact with configuration parameters. The subsequent sections
   discuss each parameter in detail.
  </para>

  <sect1 id="config-setting">
   <title>Setting Parameters</title>

   <sect2 id="config-setting-names-values">
    <title>Parameter Names and Values</title>

    <para>
     All parameter names are case-insensitive. Every parameter takes a
     value of one of five types: boolean, string, integer, floating point,
     or enumerated (enum).  The type determines the syntax for setting the
     parameter:
    </para>

    <itemizedlist>
     <listitem>
      <para>
       <emphasis>Boolean:</emphasis>
       Values can be written as
       <literal>on</literal>,
       <literal>off</literal>,
       <literal>true</literal>,
       <literal>false</literal>,
       <literal>yes</literal>,
       <literal>no</literal>,
       <literal>1</literal>,
       <literal>0</literal>
       (all case-insensitive) or any unambiguous prefix of one of these.
      </para>
     </listitem>

     <listitem>
      <para>
       <emphasis>String:</emphasis>
       In general, enclose the value in single quotes, doubling any single
       quotes within the value.  Quotes can usually be omitted if the value
       is a simple number or identifier, however.
      </para>
     </listitem>

     <listitem>
      <para>
       <emphasis>Numeric (integer and floating point):</emphasis>
       A decimal point is permitted only for floating-point parameters.
       Do not use thousands separators.  Quotes are not required.
      </para>
     </listitem>

     <listitem>
      <para>
       <emphasis>Numeric with Unit:</emphasis>
       Some numeric parameters have an implicit unit, because they describe
       quantities of memory or time. The unit might be kilobytes, blocks
       (typically eight kilobytes), milliseconds, seconds, or minutes.
       An unadorned numeric value for one of these settings will use the
       setting's default unit, which can be learned from
       <structname>pg_settings</>.<structfield>unit</>.
       For convenience, settings can be given with a unit specified explicitly,
       for example <literal>'120 ms'</> for a time value, and they will be
       converted to whatever the parameter's actual unit is.  Note that the
       value must be written as a string (with quotes) to use this feature.
       The unit name is case-sensitive, and there can be whitespace between
       the numeric value and the unit.

       <itemizedlist>
        <listitem>
         <para>
          Valid memory units are <literal>kB</literal> (kilobytes),
          <literal>MB</literal> (megabytes), <literal>GB</literal>
          (gigabytes), and <literal>TB</literal> (terabytes).
          The multiplier for memory units is 1024, not 1000.
         </para>
        </listitem>

        <listitem>
         <para>
          Valid time units are <literal>ms</literal> (milliseconds),
          <literal>s</literal> (seconds), <literal>min</literal> (minutes),
          <literal>h</literal> (hours), and <literal>d</literal> (days).
         </para>
        </listitem>
       </itemizedlist>
      </para>
     </listitem>

     <listitem>
      <para>
       <emphasis>Enumerated:</emphasis>
       Enumerated-type parameters are written in the same way as string
       parameters, but are restricted to have one of a limited set of
       values.  The values allowable for such a parameter can be found from
       <structname>pg_settings</>.<structfield>enumvals</>.
       Enum parameter values are case-insensitive.
      </para>
     </listitem>
    </itemizedlist>
   </sect2>

   <sect2 id="config-setting-configuration-file">
    <title>Parameter Interaction via the Configuration File</title>

    <para>
     The most fundamental way to set these parameters is to edit the file
     <filename>postgresql.conf</><indexterm><primary>postgresql.conf</></>,
     which is normally kept in the data directory.  A default copy is
     installed when the database cluster directory is initialized.
     An example of what this file might look like is:
<programlisting>
# This is a comment
log_connections = yes
log_destination = 'syslog'
search_path = '"$user", public'
shared_buffers = 128MB
</programlisting>
     One parameter is specified per line. The equal sign between name and
     value is optional. Whitespace is insignificant (except within a quoted
     parameter value) and blank lines are
     ignored. Hash marks (<literal>#</literal>) designate the remainder
     of the line as a comment.  Parameter values that are not simple
     identifiers or numbers must be single-quoted.  To embed a single
     quote in a parameter value, write either two quotes (preferred)
     or backslash-quote.
    </para>

    <para>
     Parameters set in this way provide default values for the cluster.
     The settings seen by active sessions will be these values unless they
     are overridden.  The following sections describe ways in which the
     administrator or user can override these defaults.
    </para>

    <para>
     <indexterm>
      <primary>SIGHUP</primary>
     </indexterm>
     The configuration file is reread whenever the main server process
     receives a <systemitem>SIGHUP</> signal; this signal is most easily
     sent by running <literal>pg_ctl reload</> from the command line or by
     calling the SQL function <function>pg_reload_conf()</function>. The main
     server process also propagates this signal to all currently running
     server processes, so that existing sessions also adopt the new values
     (this will happen after they complete any currently-executing client
     command).  Alternatively, you can
     send the signal to a single server process directly.  Some parameters
     can only be set at server start; any changes to their entries in the
     configuration file will be ignored until the server is restarted.
     Invalid parameter settings in the configuration file are likewise
     ignored (but logged) during <systemitem>SIGHUP</> processing.
    </para>

    <para>
     In addition to <filename>postgresql.conf</>,
     a <productname>PostgreSQL</productname> data directory contains a file
     <filename>postgresql.auto.conf</><indexterm><primary>postgresql.auto.conf</></>,
     which has the same format as <filename>postgresql.conf</> but should
     never be edited manually.  This file holds settings provided through
     the <xref linkend="SQL-ALTERSYSTEM"> command.  This file is automatically
     read whenever <filename>postgresql.conf</> is, and its settings take
     effect in the same way.  Settings in <filename>postgresql.auto.conf</>
     override those in <filename>postgresql.conf</>.
    </para>

    <para>
     The system view
     <link linkend="view-pg-file-settings"><structname>pg_file_settings</structname></link>
     can be helpful for pre-testing changes to the configuration file, or for
     diagnosing problems if a <systemitem>SIGHUP</> signal did not have the
     desired effects.
    </para>
   </sect2>

   <sect2 id="config-setting-sql-command-interaction">
    <title>Parameter Interaction via SQL</title>

     <para>
      <productname>PostgreSQL</productname> provides three SQL
      commands to establish configuration defaults.
      The already-mentioned <xref linkend="SQL-ALTERSYSTEM"> command
      provides a SQL-accessible means of changing global defaults; it is
      functionally equivalent to editing <filename>postgresql.conf</>.
      In addition, there are two commands that allow setting of defaults
      on a per-database or per-role basis:
     </para>

     <itemizedlist>
     <listitem>
      <para>
       The <xref linkend="sql-alterdatabase"> command allows global
       settings to be overridden on a per-database basis.
      </para>
     </listitem>

     <listitem>
      <para>
       The <xref linkend="sql-alterrole"> command allows both global and
       per-database settings to be overridden with user-specific values.
      </para>
     </listitem>
    </itemizedlist>

     <para>
      Values set with <command>ALTER DATABASE</> and <command>ALTER ROLE</>
      are applied only when starting a fresh database session.  They
      override values obtained from the configuration files or server
      command line, and constitute defaults for the rest of the session.
      Note that some settings cannot be changed after server start, and
      so cannot be set with these commands (or the ones listed below).
    </para>

     <para>
      Once a client is connected to the database, <productname>PostgreSQL</>
      provides two additional SQL commands (and equivalent functions) to
      interact with session-local configuration settings:
    </para>

    <itemizedlist>
     <listitem>
     <para>
      The <xref linkend="SQL-SHOW"> command allows inspection of the
      current value of all parameters.  The corresponding function is
      <function>current_setting(setting_name text)</function>.
     </para>
     </listitem>

     <listitem>
      <para>
       The <xref linkend="SQL-SET"> command allows modification of the
       current value of those parameters that can be set locally to a
       session; it has no effect on other sessions.
       The corresponding function is
       <function>set_config(setting_name, new_value, is_local)</function>.
      </para>
     </listitem>
    </itemizedlist>

    <para>
     In addition, the system view <link
     linkend="view-pg-settings"><structname>pg_settings</></> can be
     used to view and change session-local values:
    </para>

    <itemizedlist>
     <listitem>
      <para>
       Querying this view is similar to using <command>SHOW ALL</> but
       provides more detail.  It is also more flexible, since it's possible
       to specify filter conditions or join against other relations.
      </para>
     </listitem>

     <listitem>
      <para>
       Using <xref linkend="SQL-UPDATE"> on this view, specifically
       updating the <structname>setting</> column, is the equivalent
       of issuing <command>SET</> commands.  For example, the equivalent of
<programlisting>
SET configuration_parameter TO DEFAULT;
</programlisting>
       is:
<programlisting>
UPDATE pg_settings SET setting = reset_val WHERE name = 'configuration_parameter';
</programlisting>
      </para>
     </listitem>
    </itemizedlist>

   </sect2>

   <sect2>
    <title>Parameter Interaction via the Shell</title>

     <para>
      In addition to setting global defaults or attaching
      overrides at the database or role level, you can pass settings to
      <productname>PostgreSQL</productname> via shell facilities.
      Both the server and <application>libpq</> client library
      accept parameter values via the shell.
     </para>

     <itemizedlist>
      <listitem>
      <para>
       During server startup, parameter settings can be
       passed to the <command>postgres</command> command via the
       <option>-c</> command-line parameter.  For example,
<programlisting>
postgres -c log_connections=yes -c log_destination='syslog'
</programlisting>
       Settings provided in this way override those set via
       <filename>postgresql.conf</> or <command>ALTER SYSTEM</>,
       so they cannot be changed globally without restarting the server.
     </para>
    </listitem>

    <listitem>
     <para>
      When starting a client session via <application>libpq</>,
      parameter settings can be
      specified using the <envar>PGOPTIONS</envar> environment variable.
      Settings established in this way constitute defaults for the life
      of the session, but do not affect other sessions.
      For historical reasons, the format of <envar>PGOPTIONS</envar> is
      similar to that used when launching the <command>postgres</command>
      command; specifically, the <option>-c</> flag must be specified.
      For example,
<programlisting>
env PGOPTIONS="-c geqo=off -c statement_timeout=5min" psql
</programlisting>
     </para>

     <para>
      Other clients and libraries might provide their own mechanisms,
      via the shell or otherwise, that allow the user to alter session
      settings without direct use of SQL commands.
     </para>
    </listitem>
   </itemizedlist>

   </sect2>

   <sect2 id="config-includes">
    <title>Managing Configuration File Contents</title>

     <para>
      <productname>PostgreSQL</> provides several features for breaking
      down complex <filename>postgresql.conf</> files into sub-files.
      These features are especially useful when managing multiple servers
      with related, but not identical, configurations.
     </para>

     <para>
      <indexterm>
       <primary><literal>include</></primary>
       <secondary>in configuration file</secondary>
      </indexterm>
      In addition to individual parameter settings,
      the <filename>postgresql.conf</> file can contain <firstterm>include
      directives</>, which specify another file to read and process as if
      it were inserted into the configuration file at this point.  This
      feature allows a configuration file to be divided into physically
      separate parts.  Include directives simply look like:
<programlisting>
include 'filename'
</programlisting>
      If the file name is not an absolute path, it is taken as relative to
      the directory containing the referencing configuration file.
      Inclusions can be nested.
     </para>

     <para>
      <indexterm>
       <primary><literal>include_if_exists</></primary>
       <secondary>in configuration file</secondary>
      </indexterm>
      There is also an <literal>include_if_exists</> directive, which acts
      the same as the <literal>include</> directive, except
      when the referenced file does not exist or cannot be read.  A regular
      <literal>include</> will consider this an error condition, but
      <literal>include_if_exists</> merely logs a message and continues
      processing the referencing configuration file.
     </para>

     <para>
      <indexterm>
       <primary><literal>include_dir</></primary>
       <secondary>in configuration file</secondary>
      </indexterm>
      The <filename>postgresql.conf</> file can also contain
      <literal>include_dir</literal> directives, which specify an entire
      directory of configuration files to include.  These look like
<programlisting>
include_dir 'directory'
</programlisting>
      Non-absolute directory names are taken as relative to the directory
      containing the referencing configuration file.  Within the specified
      directory, only non-directory files whose names end with the
      suffix <literal>.conf</literal> will be included.  File names that
      start with the <literal>.</literal> character are also ignored, to
      prevent mistakes since such files are hidden on some platforms.  Multiple
      files within an include directory are processed in file name order
      (according to C locale rules, i.e. numbers before letters, and
      uppercase letters before lowercase ones).
     </para>

     <para>
      Include files or directories can be used to logically separate portions
      of the database configuration, rather than having a single large
      <filename>postgresql.conf</> file.  Consider a company that has two
      database servers, each with a different amount of memory.  There are
      likely elements of the configuration both will share, for things such
      as logging.  But memory-related parameters on the server will vary
      between the two.  And there might be server specific customizations,
      too.  One way to manage this situation is to break the custom
      configuration changes for your site into three files.  You could add
      this to the end of your <filename>postgresql.conf</> file to include
      them:
<programlisting>
include 'shared.conf'
include 'memory.conf'
include 'server.conf'
</programlisting>
      All systems would have the same <filename>shared.conf</>.  Each
      server with a particular amount of memory could share the
      same <filename>memory.conf</>; you might have one for all servers
      with 8GB of RAM, another for those having 16GB.  And
      finally <filename>server.conf</> could have truly server-specific
      configuration information in it.
     </para>

     <para>
      Another possibility is to create a configuration file directory and
      put this information into files there. For example, a <filename>conf.d</>
      directory could be referenced at the end of <filename>postgresql.conf</>:
<programlisting>
include_dir 'conf.d'
</programlisting>
      Then you could name the files in the <filename>conf.d</> directory
      like this:
<programlisting>
00shared.conf
01memory.conf
02server.conf
</programlisting>
       This naming convention establishes a clear order in which these
       files will be loaded.  This is important because only the last
       setting encountered for a particular parameter while the server is
       reading configuration files will be used.  In this example,
       something set in <filename>conf.d/02server.conf</> would override a
       value set in <filename>conf.d/01memory.conf</>.
     </para>

     <para>
      You might instead use this approach to naming the files
      descriptively:
<programlisting>
00shared.conf
01memory-8GB.conf
02server-foo.conf
</programlisting>
      This sort of arrangement gives a unique name for each configuration file
      variation.  This can help eliminate ambiguity when several servers have
      their configurations all stored in one place, such as in a version
      control repository.  (Storing database configuration files under version
      control is another good practice to consider.)
     </para>
    </sect2>
   </sect1>

   <sect1 id="runtime-config-file-locations">
    <title>File Locations</title>

     <para>
      In addition to the <filename>postgresql.conf</filename> file
      already mentioned, <productname>PostgreSQL</productname> uses
      two other manually-edited configuration files, which control
      client authentication (their use is discussed in <xref
      linkend="client-authentication">).  By default, all three
      configuration files are stored in the database cluster's data
      directory.  The parameters described in this section allow the
      configuration files to be placed elsewhere.  (Doing so can ease
      administration.  In particular it is often easier to ensure that
      the configuration files are properly backed-up when they are
      kept separate.)
     </para>

     <variablelist>
     <varlistentry id="guc-data-directory" xreflabel="data_directory">
      <term><varname>data_directory</varname> (<type>string</type>)
      <indexterm>
       <primary><varname>data_directory</> configuration parameter</primary>
      </indexterm>
      </term>
      <listitem>
       <para>
         Specifies the directory to use for data storage.
         This parameter can only be set at server start.
       </para>
      </listitem>
     </varlistentry>

     <varlistentry id="guc-config-file" xreflabel="config_file">
      <term><varname>config_file</varname> (<type>string</type>)
      <indexterm>
       <primary><varname>config_file</> configuration parameter</primary>
      </indexterm>
      </term>
      <listitem>
       <para>
         Specifies the main server configuration file
         (customarily called <filename>postgresql.conf</>).
         This parameter can only be set on the <command>postgres</command> command line.
       </para>
      </listitem>
     </varlistentry>

     <varlistentry id="guc-hba-file" xreflabel="hba_file">
      <term><varname>hba_file</varname> (<type>string</type>)
      <indexterm>
       <primary><varname>hba_file</> configuration parameter</primary>
      </indexterm>
      </term>
      <listitem>
       <para>
         Specifies the configuration file for host-based authentication
         (customarily called <filename>pg_hba.conf</>).
         This parameter can only be set at server start.
       </para>
      </listitem>
     </varlistentry>

     <varlistentry id="guc-ident-file" xreflabel="ident_file">
      <term><varname>ident_file</varname> (<type>string</type>)
      <indexterm>
       <primary><varname>ident_file</> configuration parameter</primary>
      </indexterm>
      </term>
      <listitem>
       <para>
         Specifies the configuration file for
         <xref linkend="auth-username-maps"> user name mapping
         (customarily called <filename>pg_ident.conf</>).
         This parameter can only be set at server start.
       </para>
      </listitem>
     </varlistentry>

     <varlistentry id="guc-external-pid-file" xreflabel="external_pid_file">
      <term><varname>external_pid_file</varname> (<type>string</type>)
      <indexterm>
       <primary><varname>external_pid_file</> configuration parameter</primary>
      </indexterm>
      </term>
      <listitem>
       <para>
        Specifies the name of an additional process-ID (PID) file that the
        server should create for use by server administration programs.
        This parameter can only be set at server start.
       </para>
      </listitem>
     </varlistentry>
     </variablelist>

     <para>
      In a default installation, none of the above parameters are set
      explicitly.  Instead, the
      data directory is specified by the <option>-D</option> command-line
      option or the <envar>PGDATA</envar> environment variable, and the
      configuration files are all found within the data directory.
     </para>

     <para>
      If you wish to keep the configuration files elsewhere than the
      data directory, the <command>postgres</command> <option>-D</option>
      command-line option or <envar>PGDATA</envar> environment variable
      must point to the directory containing the configuration files,
      and the <varname>data_directory</> parameter must be set in
      <filename>postgresql.conf</filename> (or on the command line) to show
      where the data directory is actually located.  Notice that
      <varname>data_directory</> overrides <option>-D</option> and
      <envar>PGDATA</envar> for the location
      of the data directory, but not for the location of the configuration
      files.
     </para>

     <para>
      If you wish, you can specify the configuration file names and locations
      individually using the parameters <varname>config_file</>,
      <varname>hba_file</> and/or <varname>ident_file</>.
      <varname>config_file</> can only be specified on the
      <command>postgres</command> command line, but the others can be
      set within the main configuration file.  If all three parameters plus
      <varname>data_directory</> are explicitly set, then it is not necessary
      to specify <option>-D</option> or <envar>PGDATA</envar>.
     </para>

     <para>
      When setting any of these parameters, a relative path will be interpreted
      with respect to the directory in which <command>postgres</command>
      is started.
     </para>
   </sect1>

   <sect1 id="runtime-config-connection">
    <title>Connections and Authentication</title>

    <sect2 id="runtime-config-connection-settings">
     <title>Connection Settings</title>

     <variablelist>

     <varlistentry id="guc-listen-addresses" xreflabel="listen_addresses">
      <term><varname>listen_addresses</varname> (<type>string</type>)
      <indexterm>
       <primary><varname>listen_addresses</> configuration parameter</primary>
      </indexterm>
      </term>
      <listitem>
       <para>
         Specifies the TCP/IP address(es) on which the server is
         to listen for connections from client applications.
         The value takes the form of a comma-separated list of host names
         and/or numeric IP addresses.  The special entry <literal>*</>
         corresponds to all available IP interfaces.  The entry
         <literal>0.0.0.0</> allows listening for all IPv4 addresses and
         <literal>::</> allows listening for all IPv6 addresses.
         If the list is empty, the server does not listen on any IP interface
         at all, in which case only Unix-domain sockets can be used to connect
         to it.
         The default value is <systemitem class="systemname">localhost</>,
         which allows only local TCP/IP <quote>loopback</> connections to be
         made.  While client authentication (<xref
         linkend="client-authentication">) allows fine-grained control
         over who can access the server, <varname>listen_addresses</varname>
         controls which interfaces accept connection attempts, which
         can help prevent repeated malicious connection requests on
         insecure network interfaces.  This parameter can only be set
         at server start.
       </para>
      </listitem>
     </varlistentry>

     <varlistentry id="guc-port" xreflabel="port">
      <term><varname>port</varname> (<type>integer</type>)
      <indexterm>
       <primary><varname>port</> configuration parameter</primary>
      </indexterm>
      </term>
      <listitem>
       <para>
        The TCP port the server listens on; 5432 by default.  Note that the
        same port number is used for all IP addresses the server listens on.
        This parameter can only be set at server start.
       </para>
      </listitem>
     </varlistentry>

     <varlistentry id="guc-max-connections" xreflabel="max_connections">
      <term><varname>max_connections</varname> (<type>integer</type>)
      <indexterm>
       <primary><varname>max_connections</> configuration parameter</primary>
      </indexterm>
      </term>
      <listitem>
       <para>
        Determines the maximum number of concurrent connections to the
        database server. The default is typically 100 connections, but
        might be less if your kernel settings will not support it (as
        determined during <application>initdb</>).  This parameter can
        only be set at server start.
       </para>

       <para>
        When running a standby server, you must set this parameter to the
        same or higher value than on the master server. Otherwise, queries
        will not be allowed in the standby server.
       </para>
      </listitem>
     </varlistentry>

     <varlistentry id="guc-superuser-reserved-connections"
     xreflabel="superuser_reserved_connections">
      <term><varname>superuser_reserved_connections</varname>
      (<type>integer</type>)
      <indexterm>
       <primary><varname>superuser_reserved_connections</> configuration parameter</primary>
      </indexterm>
      </term>
      <listitem>
       <para>
        Determines the number of connection <quote>slots</quote> that
        are reserved for connections by <productname>PostgreSQL</>
        superusers.  At most <xref linkend="guc-max-connections">
        connections can ever be active simultaneously.  Whenever the
        number of active concurrent connections is at least
        <varname>max_connections</> minus
        <varname>superuser_reserved_connections</varname>, new
        connections will be accepted only for superusers, and no
        new replication connections will be accepted.
       </para>

       <para>
        The default value is three connections. The value must be less
        than the value of <varname>max_connections</varname>. This
        parameter can only be set at server start.
       </para>
      </listitem>
     </varlistentry>

     <varlistentry id="guc-unix-socket-directories" xreflabel="unix_socket_directories">
      <term><varname>unix_socket_directories</varname> (<type>string</type>)
      <indexterm>
       <primary><varname>unix_socket_directories</> configuration parameter</primary>
      </indexterm>
      </term>
      <listitem>
       <para>
        Specifies the directory of the Unix-domain socket(s) on which the
        server is to listen for connections from client applications.
        Multiple sockets can be created by listing multiple directories
        separated by commas.  Whitespace between entries is
        ignored; surround a directory name with double quotes if you need
        to include whitespace or commas in the name.
        An empty value
        specifies not listening on any Unix-domain sockets, in which case
        only TCP/IP sockets can be used to connect to the server.
        The default value is normally
        <filename>/tmp</filename>, but that can be changed at build time.
        This parameter can only be set at server start.
       </para>

       <para>
        In addition to the socket file itself, which is named
        <literal>.s.PGSQL.<replaceable>nnnn</></literal> where
        <replaceable>nnnn</> is the server's port number, an ordinary file
        named <literal>.s.PGSQL.<replaceable>nnnn</>.lock</literal> will be
        created in each of the <varname>unix_socket_directories</> directories.
        Neither file should ever be removed manually.
       </para>

       <para>
        This parameter is irrelevant on Windows, which does not have
        Unix-domain sockets.
       </para>
      </listitem>
     </varlistentry>

     <varlistentry id="guc-unix-socket-group" xreflabel="unix_socket_group">
      <term><varname>unix_socket_group</varname> (<type>string</type>)
      <indexterm>
       <primary><varname>unix_socket_group</> configuration parameter</primary>
      </indexterm>
      </term>
      <listitem>
       <para>
        Sets the owning group of the Unix-domain socket(s).  (The owning
        user of the sockets is always the user that starts the
        server.)  In combination with the parameter
        <varname>unix_socket_permissions</varname> this can be used as
        an additional access control mechanism for Unix-domain connections.
        By default this is the empty string, which uses the default
        group of the server user.  This parameter can only be set at
        server start.
       </para>

       <para>
        This parameter is irrelevant on Windows, which does not have
        Unix-domain sockets.
       </para>
      </listitem>
     </varlistentry>

     <varlistentry id="guc-unix-socket-permissions" xreflabel="unix_socket_permissions">
      <term><varname>unix_socket_permissions</varname> (<type>integer</type>)
      <indexterm>
       <primary><varname>unix_socket_permissions</> configuration parameter</primary>
      </indexterm>
      </term>
      <listitem>
       <para>
        Sets the access permissions of the Unix-domain socket(s).  Unix-domain
        sockets use the usual Unix file system permission set.
        The parameter value is expected to be a numeric mode
        specified in the format accepted by the
        <function>chmod</function> and <function>umask</function>
        system calls.  (To use the customary octal format the number
        must start with a <literal>0</literal> (zero).)
       </para>

       <para>
        The default permissions are <literal>0777</literal>, meaning
        anyone can connect. Reasonable alternatives are
        <literal>0770</literal> (only user and group, see also
        <varname>unix_socket_group</varname>) and <literal>0700</literal>
        (only user). (Note that for a Unix-domain socket, only write
        permission matters, so there is no point in setting or revoking
        read or execute permissions.)
       </para>

       <para>
        This access control mechanism is independent of the one
        described in <xref linkend="client-authentication">.
       </para>

       <para>
        This parameter can only be set at server start.
       </para>

       <para>
        This parameter is irrelevant on systems, notably Solaris as of Solaris
        10, that ignore socket permissions entirely.  There, one can achieve a
        similar effect by pointing <varname>unix_socket_directories</> to a
        directory having search permission limited to the desired audience.
        This parameter is also irrelevant on Windows, which does not have
        Unix-domain sockets.
       </para>
      </listitem>
     </varlistentry>

     <varlistentry id="guc-bonjour" xreflabel="bonjour">
      <term><varname>bonjour</varname> (<type>boolean</type>)
      <indexterm>
       <primary><varname>bonjour</> configuration parameter</primary>
      </indexterm>
      </term>
      <listitem>
       <para>
        Enables advertising the server's existence via
        <productname>Bonjour</productname>.  The default is off.
        This parameter can only be set at server start.
       </para>
      </listitem>
     </varlistentry>

     <varlistentry id="guc-bonjour-name" xreflabel="bonjour_name">
      <term><varname>bonjour_name</varname> (<type>string</type>)
      <indexterm>
       <primary><varname>bonjour_name</> configuration parameter</primary>
      </indexterm>
      </term>
      <listitem>
       <para>
        Specifies the <productname>Bonjour</productname> service
        name.  The computer name is used if this parameter is set to the
        empty string <literal>''</> (which is the default).  This parameter is
        ignored if the server was not compiled with
        <productname>Bonjour</productname> support.
        This parameter can only be set at server start.
       </para>
      </listitem>
     </varlistentry>

     <varlistentry id="guc-tcp-keepalives-idle" xreflabel="tcp_keepalives_idle">
      <term><varname>tcp_keepalives_idle</varname> (<type>integer</type>)
      <indexterm>
       <primary><varname>tcp_keepalives_idle</> configuration parameter</primary>
      </indexterm>
      </term>
      <listitem>
       <para>
        Specifies the number of seconds of inactivity after which TCP
        should send a keepalive message to the client.  A value of 0 uses
        the system default.
        This parameter is supported only on systems that support the
        <symbol>TCP_KEEPIDLE</> or <symbol>TCP_KEEPALIVE</> symbols, and on
        Windows; on other systems, it must be zero.
        In sessions connected via a Unix-domain socket, this parameter is
        ignored and always reads as zero.
       </para>
       <note>
        <para>
         On Windows, a value of 0 will set this parameter to 2 hours,
         since Windows does not provide a way to read the system default value.
        </para>
       </note>
      </listitem>
     </varlistentry>

     <varlistentry id="guc-tcp-keepalives-interval" xreflabel="tcp_keepalives_interval">
      <term><varname>tcp_keepalives_interval</varname> (<type>integer</type>)
      <indexterm>
       <primary><varname>tcp_keepalives_interval</> configuration parameter</primary>
      </indexterm>
      </term>
      <listitem>
       <para>
        Specifies the number of seconds after which a TCP keepalive message
        that is not acknowledged by the client should be retransmitted.
        A value of 0 uses the system default.
        This parameter is supported only on systems that support the
        <symbol>TCP_KEEPINTVL</> symbol, and on Windows; on other systems, it
        must be zero.
        In sessions connected via a Unix-domain socket, this parameter is
        ignored and always reads as zero.
       </para>
       <note>
        <para>
         On Windows, a value of 0 will set this parameter to 1 second,
         since Windows does not provide a way to read the system default value.
        </para>
       </note>
      </listitem>
     </varlistentry>

     <varlistentry id="guc-tcp-keepalives-count" xreflabel="tcp_keepalives_count">
      <term><varname>tcp_keepalives_count</varname> (<type>integer</type>)
      <indexterm>
       <primary><varname>tcp_keepalives_count</> configuration parameter</primary>
      </indexterm>
      </term>
      <listitem>
       <para>
        Specifies the number of TCP keepalives that can be lost before
        the server's connection to the client is considered dead.  A value of 0
        uses the system default.  This parameter is
        supported only on systems that support the <symbol>TCP_KEEPCNT</>
        symbol; on other systems, it must be zero.
        In sessions connected via a Unix-domain socket, this parameter is
        ignored and always reads as zero.
       </para>
       <note>
        <para>
         This parameter is not supported on Windows, and must be zero.
        </para>
       </note>
      </listitem>
     </varlistentry>

     </variablelist>
     </sect2>
     <sect2 id="runtime-config-connection-security">
     <title>Security and Authentication</title>

     <variablelist>
     <varlistentry id="guc-authentication-timeout" xreflabel="authentication_timeout">
      <term><varname>authentication_timeout</varname> (<type>integer</type>)
      <indexterm><primary>timeout</><secondary>client authentication</></indexterm>
      <indexterm><primary>client authentication</><secondary>timeout during</></indexterm>
      <indexterm>
       <primary><varname>authentication_timeout</> configuration parameter</primary>
      </indexterm>
      </term>

      <listitem>
       <para>
        Maximum time to complete client authentication, in seconds. If a
        would-be client has not completed the authentication protocol in
        this much time, the server closes the connection. This prevents
        hung clients from occupying a connection indefinitely.
        The default is one minute (<literal>1m</>).
        This parameter can only be set in the <filename>postgresql.conf</>
        file or on the server command line.
       </para>
      </listitem>
     </varlistentry>

     <varlistentry id="guc-ssl" xreflabel="ssl">
      <term><varname>ssl</varname> (<type>boolean</type>)
      <indexterm>
       <primary><varname>ssl</> configuration parameter</primary>
      </indexterm>
      </term>
      <listitem>
       <para>
        Enables <acronym>SSL</> connections. Please read
        <xref linkend="ssl-tcp"> before using this. The default
        is <literal>off</>. This parameter can only be set at server
        start.  <acronym>SSL</> communication is only possible with
        TCP/IP connections.
       </para>
      </listitem>
     </varlistentry>

     <varlistentry id="guc-ssl-ca-file" xreflabel="ssl_ca_file">
      <term><varname>ssl_ca_file</varname> (<type>string</type>)
      <indexterm>
       <primary><varname>ssl_ca_file</> configuration parameter</primary>
      </indexterm>
      </term>
      <listitem>
       <para>
        Specifies the name of the file containing the SSL server certificate
        authority (CA).  The default is empty, meaning no CA file is loaded,
        and client certificate verification is not performed.  (In previous
        releases of PostgreSQL, the name of this file was hard-coded
        as <filename>root.crt</filename>.)  Relative paths are relative to the
        data directory.  This parameter can only be set at server start.
       </para>
      </listitem>
     </varlistentry>

     <varlistentry id="guc-ssl-cert-file" xreflabel="ssl_cert_file">
      <term><varname>ssl_cert_file</varname> (<type>string</type>)
      <indexterm>
       <primary><varname>ssl_cert_file</> configuration parameter</primary>
      </indexterm>
      </term>
      <listitem>
       <para>
        Specifies the name of the file containing the SSL server certificate.
        The default is <filename>server.crt</filename>.  Relative paths are
        relative to the data directory.  This parameter can only be set at
        server start.
       </para>
      </listitem>
     </varlistentry>

     <varlistentry id="guc-ssl-crl-file" xreflabel="ssl_crl_file">
      <term><varname>ssl_crl_file</varname> (<type>string</type>)
      <indexterm>
       <primary><varname>ssl_crl_file</> configuration parameter</primary>
      </indexterm>
      </term>
      <listitem>
       <para>
        Specifies the name of the file containing the SSL server certificate
        revocation list (CRL).  The default is empty, meaning no CRL file is
        loaded.  (In previous releases of PostgreSQL, the name of this file was
        hard-coded as <filename>root.crl</filename>.)  Relative paths are
        relative to the data directory.  This parameter can only be set at
        server start.
       </para>
      </listitem>
     </varlistentry>

     <varlistentry id="guc-ssl-key-file" xreflabel="ssl_key_file">
      <term><varname>ssl_key_file</varname> (<type>string</type>)
      <indexterm>
       <primary><varname>ssl_key_file</> configuration parameter</primary>
      </indexterm>
      </term>
      <listitem>
       <para>
        Specifies the name of the file containing the SSL server private key.
        The default is <filename>server.key</filename>.  Relative paths are
        relative to the data directory.  This parameter can only be set at
        server start.
       </para>
      </listitem>
     </varlistentry>

     <varlistentry id="guc-ssl-ciphers" xreflabel="ssl_ciphers">
      <term><varname>ssl_ciphers</varname> (<type>string</type>)
      <indexterm>
       <primary><varname>ssl_ciphers</> configuration parameter</primary>
      </indexterm>
      </term>
      <listitem>
       <para>
        Specifies a list of <acronym>SSL</> cipher suites that are allowed to be
        used on secure connections.  See
        the <citerefentry><refentrytitle>ciphers</></citerefentry> manual page
        in the <application>OpenSSL</> package for the syntax of this setting
        and a list of supported values.  The default value is
        <literal>HIGH:MEDIUM:+3DES:!aNULL</>.  It is usually reasonable,
        unless you have specific security requirements.
       </para>

       <para>
        Explanation of the default value:
        <variablelist>
         <varlistentry>
          <term><literal>HIGH</literal></term>
          <listitem>
           <para>
            Cipher suites that use ciphers from <literal>HIGH</> group (e.g.,
            AES, Camellia, 3DES)
           </para>
          </listitem>
         </varlistentry>

         <varlistentry>
          <term><literal>MEDIUM</literal></term>
          <listitem>
           <para>
            Cipher suites that use ciphers from <literal>MEDIUM</> group
            (e.g., RC4, SEED)
           </para>
          </listitem>
         </varlistentry>

         <varlistentry>
          <term><literal>+3DES</literal></term>
          <listitem>
           <para>
            The OpenSSL default order for <literal>HIGH</> is problematic
            because it orders 3DES higher than AES128.  This is wrong because
            3DES offers less security than AES128, and it is also much
            slower.  <literal>+3DES</> reorders it after all other
            <literal>HIGH</> and <literal>MEDIUM</> ciphers.
           </para>
          </listitem>
         </varlistentry>

         <varlistentry>
          <term><literal>!aNULL</literal></term>
          <listitem>
           <para>
            Disables anonymous cipher suites that do no authentication.  Such
            cipher suites are vulnerable to man-in-the-middle attacks and
            therefore should not be used.
           </para>
          </listitem>
         </varlistentry>
        </variablelist>
       </para>

       <para>
        Available cipher suite details will vary across OpenSSL versions.  Use
        the command
        <literal>openssl ciphers -v 'HIGH:MEDIUM:+3DES:!aNULL'</literal> to
        see actual details for the currently installed <application>OpenSSL</>
        version.  Note that this list is filtered at run time based on the
        server key type.
       </para>
      </listitem>
     </varlistentry>

     <varlistentry id="guc-ssl-prefer-server-ciphers" xreflabel="ssl_prefer_server_ciphers">
      <term><varname>ssl_prefer_server_ciphers</varname> (<type>bool</type>)
      <indexterm>
       <primary><varname>ssl_prefer_server_ciphers</> configuration parameter</primary>
      </indexterm>
      </term>
      <listitem>
       <para>
        Specifies whether to use the server's SSL cipher preferences, rather
        than the client's.  The default is true.
       </para>

       <para>
        Older PostgreSQL versions do not have this setting and always use the
        client's preferences.  This setting is mainly for backward
        compatibility with those versions.  Using the server's preferences is
        usually better because it is more likely that the server is appropriately
        configured.
       </para>
      </listitem>
     </varlistentry>

     <varlistentry id="guc-ssl-ecdh-curve" xreflabel="ssl_ecdh_curve">
      <term><varname>ssl_ecdh_curve</varname> (<type>string</type>)
      <indexterm>
       <primary><varname>ssl_ecdh_curve</> configuration parameter</primary>
      </indexterm>
      </term>
      <listitem>
       <para>
        Specifies the name of the curve to use in <acronym>ECDH</> key
        exchange.  It needs to be supported by all clients that connect.
        It does not need to be same curve as used by server's Elliptic
        Curve key.  The default is <literal>prime256v1</>.
       </para>

       <para>
        OpenSSL names for most common curves:
        <literal>prime256v1</> (NIST P-256),
        <literal>secp384r1</> (NIST P-384),
        <literal>secp521r1</> (NIST P-521).
       </para>

       <para>
        The full list of available curves can be shown with the command
        <command>openssl ecparam -list_curves</command>.  Not all of them
        are usable in <acronym>TLS</> though.
       </para>
      </listitem>
     </varlistentry>

     <varlistentry id="guc-password-encryption" xreflabel="password_encryption">
      <term><varname>password_encryption</varname> (<type>boolean</type>)
      <indexterm>
       <primary><varname>password_encryption</> configuration parameter</primary>
      </indexterm>
      </term>
      <listitem>
       <para>
        When a password is specified in <xref
        linkend="sql-createuser"> or
        <xref linkend="sql-alterrole">
        without writing either <literal>ENCRYPTED</> or
        <literal>UNENCRYPTED</>, this parameter determines whether the
        password is to be encrypted. The default is <literal>on</>
        (encrypt the password).
       </para>
      </listitem>
     </varlistentry>

     <varlistentry id="guc-krb-server-keyfile" xreflabel="krb_server_keyfile">
      <term><varname>krb_server_keyfile</varname> (<type>string</type>)
      <indexterm>
       <primary><varname>krb_server_keyfile</> configuration parameter</primary>
      </indexterm>
      </term>
      <listitem>
       <para>
        Sets the location of the Kerberos server key file. See
        <xref linkend="gssapi-auth">
        for details. This parameter can only be set in the
        <filename>postgresql.conf</> file or on the server command line.
       </para>
      </listitem>
     </varlistentry>

     <varlistentry id="guc-krb-caseins-users" xreflabel="krb_caseins_users">
      <term><varname>krb_caseins_users</varname> (<type>boolean</type>)
      <indexterm>
       <primary><varname>krb_caseins_users</varname> configuration parameter</primary>
      </indexterm>
      </term>
      <listitem>
       <para>
        Sets whether GSSAPI user names should be treated
        case-insensitively.
        The default is <literal>off</> (case sensitive). This parameter can only be
        set in the <filename>postgresql.conf</> file or on the server command line.
       </para>
      </listitem>
     </varlistentry>

     <varlistentry id="guc-db-user-namespace" xreflabel="db_user_namespace">
      <term><varname>db_user_namespace</varname> (<type>boolean</type>)
      <indexterm>
       <primary><varname>db_user_namespace</> configuration parameter</primary>
      </indexterm>
      </term>
      <listitem>
       <para>
        This parameter enables per-database user names.  It is off by default.
        This parameter can only be set in the <filename>postgresql.conf</>
        file or on the server command line.
       </para>

       <para>
        If this is on, you should create users as <replaceable>username@dbname</>.
        When <replaceable>username</> is passed by a connecting client,
        <literal>@</> and the database name are appended to the user
        name and that database-specific user name is looked up by the
        server. Note that when you create users with names containing
        <literal>@</> within the SQL environment, you will need to
        quote the user name.
       </para>

       <para>
        With this parameter enabled, you can still create ordinary global
        users.  Simply append <literal>@</> when specifying the user
        name in the client, e.g. <literal>joe@</>.  The <literal>@</>
        will be stripped off before the user name is looked up by the
        server.
       </para>

       <para>
        <varname>db_user_namespace</> causes the client's and
        server's user name representation to differ.
        Authentication checks are always done with the server's user name
        so authentication methods must be configured for the
        server's user name, not the client's.  Because
        <literal>md5</> uses the user name as salt on both the
        client and server, <literal>md5</> cannot be used with
        <varname>db_user_namespace</>.
       </para>

       <note>
        <para>
         This feature is intended as a temporary measure until a
         complete solution is found.  At that time, this option will
         be removed.
        </para>
       </note>
      </listitem>
     </varlistentry>

    </variablelist>
    </sect2>
   </sect1>

   <sect1 id="runtime-config-resource">
    <title>Resource Consumption</title>

    <sect2 id="runtime-config-resource-memory">
     <title>Memory</title>

     <variablelist>
     <varlistentry id="guc-shared-buffers" xreflabel="shared_buffers">
      <term><varname>shared_buffers</varname> (<type>integer</type>)
      <indexterm>
       <primary><varname>shared_buffers</> configuration parameter</primary>
      </indexterm>
      </term>
      <listitem>
       <para>
        Sets the amount of memory the database server uses for shared
        memory buffers.  The default is typically 128 megabytes
        (<literal>128MB</>), but might be less if your kernel settings will
        not support it (as determined during <application>initdb</>).
        This setting must be at least 128 kilobytes.  (Non-default
        values of <symbol>BLCKSZ</symbol> change the minimum.)  However,
        settings significantly higher than the minimum are usually needed
        for good performance.  This parameter can only be set at server start.
       </para>

       <para>
        If you have a dedicated database server with 1GB or more of RAM, a
        reasonable starting value for <varname>shared_buffers</varname> is 25%
        of the memory in your system.  There are some workloads where even
        large settings for <varname>shared_buffers</varname> are effective, but
        because <productname>PostgreSQL</productname> also relies on the
        operating system cache, it is unlikely that an allocation of more than
        40% of RAM to <varname>shared_buffers</varname> will work better than a
        smaller amount.  Larger settings for <varname>shared_buffers</varname>
        usually require a corresponding increase in
        <varname>max_wal_size</varname>, in order to spread out the
        process of writing large quantities of new or changed data over a
        longer period of time.
       </para>

       <para>
        On systems with less than 1GB of RAM, a smaller percentage of RAM is
        appropriate, so as to leave adequate space for the operating system.
        Also, on Windows, large values for <varname>shared_buffers</varname>
        aren't as effective.  You may find better results keeping the setting
        relatively low and using the operating system cache more instead.  The
        useful range for <varname>shared_buffers</varname> on Windows systems
        is generally from 64MB to 512MB.
       </para>

      </listitem>
     </varlistentry>

     <varlistentry id="guc-huge-pages" xreflabel="huge_pages">
      <term><varname>huge_pages</varname> (<type>enum</type>)
      <indexterm>
       <primary><varname>huge_pages</> configuration parameter</primary>
      </indexterm>
      </term>
      <listitem>
       <para>
        Enables/disables the use of huge memory pages. Valid values are
        <literal>try</literal> (the default), <literal>on</literal>,
        and <literal>off</literal>.
       </para>

       <para>
        At present, this feature is supported only on Linux. The setting is
        ignored on other systems when set to <literal>try</literal>.
       </para>

       <para>
        The use of huge pages results in smaller page tables and less CPU time
        spent on memory management, increasing performance. For more details,
        see <xref linkend="linux-huge-pages">.
       </para>

       <para>
        With <varname>huge_pages</varname> set to <literal>try</literal>,
        the server will try to use huge pages, but fall back to using
        normal allocation if that fails. With <literal>on</literal>, failure
        to use huge pages will prevent the server from starting up. With
        <literal>off</literal>, huge pages will not be used.
       </para>
      </listitem>
     </varlistentry>

     <varlistentry id="guc-temp-buffers" xreflabel="temp_buffers">
      <term><varname>temp_buffers</varname> (<type>integer</type>)
      <indexterm>
       <primary><varname>temp_buffers</> configuration parameter</primary>
      </indexterm>
      </term>
      <listitem>
       <para>
        Sets the maximum number of temporary buffers used by each database
        session.  These are session-local buffers used only for access to
        temporary tables.  The default is eight megabytes
        (<literal>8MB</>).  The setting can be changed within individual
        sessions, but only before the first use of temporary tables
        within the session; subsequent attempts to change the value will
        have no effect on that session.
       </para>

       <para>
        A session will allocate temporary buffers as needed up to the limit
        given by <varname>temp_buffers</>.  The cost of setting a large
        value in sessions that do not actually need many temporary
        buffers is only a buffer descriptor, or about 64 bytes, per
        increment in <varname>temp_buffers</>.  However if a buffer is
        actually used an additional 8192 bytes will be consumed for it
        (or in general, <symbol>BLCKSZ</symbol> bytes).
       </para>
      </listitem>
     </varlistentry>

     <varlistentry id="guc-max-prepared-transactions" xreflabel="max_prepared_transactions">
      <term><varname>max_prepared_transactions</varname> (<type>integer</type>)
      <indexterm>
       <primary><varname>max_prepared_transactions</> configuration parameter</primary>
      </indexterm>
      </term>
      <listitem>
       <para>
        Sets the maximum number of transactions that can be in the
        <quote>prepared</> state simultaneously (see <xref
        linkend="sql-prepare-transaction">).
        Setting this parameter to zero (which is the default)
        disables the prepared-transaction feature.
        This parameter can only be set at server start.
       </para>

       <para>
        If you are not planning to use prepared transactions, this parameter
        should be set to zero to prevent accidental creation of prepared
        transactions.  If you are using prepared transactions, you will
        probably want <varname>max_prepared_transactions</varname> to be at
        least as large as <xref linkend="guc-max-connections">, so that every
        session can have a prepared transaction pending.
       </para>

       <para>
        When running a standby server, you must set this parameter to the
        same or higher value than on the master server. Otherwise, queries
        will not be allowed in the standby server.
       </para>
      </listitem>
     </varlistentry>

     <varlistentry id="guc-work-mem" xreflabel="work_mem">
      <term><varname>work_mem</varname> (<type>integer</type>)
      <indexterm>
       <primary><varname>work_mem</> configuration parameter</primary>
      </indexterm>
      </term>
      <listitem>
       <para>
        Specifies the amount of memory to be used by internal sort operations
        and hash tables before writing to temporary disk files. The value
        defaults to four megabytes (<literal>4MB</>).
        Note that for a complex query, several sort or hash operations might be
        running in parallel; each operation will be allowed to use as much memory
        as this value specifies before it starts to write data into temporary
        files. Also, several running sessions could be doing such operations
        concurrently.  Therefore, the total memory used could be many
        times the value of <varname>work_mem</varname>; it is necessary to
        keep this fact in mind when choosing the value. Sort operations are
        used for <literal>ORDER BY</>, <literal>DISTINCT</>, and
        merge joins.
        Hash tables are used in hash joins, hash-based aggregation, and
        hash-based processing of <literal>IN</> subqueries.
       </para>
      </listitem>
     </varlistentry>

     <varlistentry id="guc-maintenance-work-mem" xreflabel="maintenance_work_mem">
      <term><varname>maintenance_work_mem</varname> (<type>integer</type>)
      <indexterm>
       <primary><varname>maintenance_work_mem</> configuration parameter</primary>
      </indexterm>
      </term>
      <listitem>
       <para>
        Specifies the maximum amount of memory to be used by maintenance
        operations, such as <command>VACUUM</command>, <command>CREATE
        INDEX</>, and <command>ALTER TABLE ADD FOREIGN KEY</>.  It defaults
        to 64 megabytes (<literal>64MB</>).  Since only one of these
        operations can be executed at a time by a database session, and
        an installation normally doesn't have many of them running
        concurrently, it's safe to set this value significantly larger
        than <varname>work_mem</varname>.  Larger settings might improve
        performance for vacuuming and for restoring database dumps.
       </para>
       <para>
        Note that when autovacuum runs, up to
        <xref linkend="guc-autovacuum-max-workers"> times this memory
        may be allocated, so be careful not to set the default value
        too high.  It may be useful to control for this by separately
        setting <xref linkend="guc-autovacuum-work-mem">.
       </para>
      </listitem>
     </varlistentry>

     <varlistentry id="guc-replacement-sort-tuples" xreflabel="replacement_sort_tuples">
      <term><varname>replacement_sort_tuples</varname> (<type>integer</type>)
      <indexterm>
       <primary><varname>replacement_sort_tuples</> configuration parameter</primary>
      </indexterm>
      </term>
      <listitem>
       <para>
        When the number of tuples to be sorted is smaller than this number,
        a sort will produce its first output run using replacement selection
        rather than quicksort.  This may be useful in memory-constrained
        environments where tuples that are input into larger sort operations
        have a strong physical-to-logical correlation.  Note that this does
        not include input tuples with an <emphasis>inverse</emphasis>
        correlation.  It is possible for the replacement selection algorithm
        to generate one long run that requires no merging, where use of the
        default strategy would result in many runs that must be merged
        to produce a final sorted output.  This may allow sort
        operations to complete sooner.
       </para>
       <para>
        The default is 150,000 tuples.  Note that higher values are typically
        not much more effective, and may be counter-productive, since the
        priority queue is sensitive to the size of available CPU cache, whereas
        the default strategy sorts runs using a <firstterm>cache
        oblivious</firstterm> algorithm.  This property allows the default sort
        strategy to automatically and transparently make effective use
        of available CPU cache.
       </para>
       <para>
        Setting <varname>maintenance_work_mem</varname> to its default
        value usually prevents utility command external sorts (e.g.,
        sorts used by <command>CREATE INDEX</> to build B-Tree
        indexes) from ever using replacement selection sort, unless the
        input tuples are quite wide.
       </para>
      </listitem>
     </varlistentry>

     <varlistentry id="guc-autovacuum-work-mem" xreflabel="autovacuum_work_mem">
      <term><varname>autovacuum_work_mem</varname> (<type>integer</type>)
      <indexterm>
       <primary><varname>autovacuum_work_mem</> configuration parameter</primary>
      </indexterm>
      </term>
      <listitem>
       <para>
        Specifies the maximum amount of memory to be used by each
        autovacuum worker process.  It defaults to -1, indicating that
        the value of <xref linkend="guc-maintenance-work-mem"> should
        be used instead.  The setting has no effect on the behavior of
        <command>VACUUM</command> when run in other contexts.
       </para>
      </listitem>
     </varlistentry>

     <varlistentry id="guc-max-stack-depth" xreflabel="max_stack_depth">
      <term><varname>max_stack_depth</varname> (<type>integer</type>)
      <indexterm>
       <primary><varname>max_stack_depth</> configuration parameter</primary>
      </indexterm>
      </term>
      <listitem>
       <para>
        Specifies the maximum safe depth of the server's execution stack.
        The ideal setting for this parameter is the actual stack size limit
        enforced by the kernel (as set by <literal>ulimit -s</> or local
        equivalent), less a safety margin of a megabyte or so.  The safety
        margin is needed because the stack depth is not checked in every
        routine in the server, but only in key potentially-recursive routines
        such as expression evaluation.  The default setting is two
        megabytes (<literal>2MB</>), which is conservatively small and
        unlikely to risk crashes.  However, it might be too small to allow
        execution of complex functions.  Only superusers can change this
        setting.
       </para>

       <para>
        Setting <varname>max_stack_depth</> higher than
        the actual kernel limit will mean that a runaway recursive function
        can crash an individual backend process.  On platforms where
        <productname>PostgreSQL</productname> can determine the kernel limit,
        the server will not allow this variable to be set to an unsafe
        value.  However, not all platforms provide the information,
        so caution is recommended in selecting a value.
       </para>
      </listitem>
     </varlistentry>

     <varlistentry id="guc-dynamic-shared-memory-type" xreflabel="dynamic_shared_memory_type">
      <term><varname>dynamic_shared_memory_type</varname> (<type>enum</type>)
      <indexterm>
       <primary><varname>dynamic_shared_memory_type</> configuration parameter</primary>
      </indexterm>
      </term>
      <listitem>
       <para>
        Specifies the dynamic shared memory implementation that the server
        should use.  Possible values are <literal>posix</> (for POSIX shared
        memory allocated using <literal>shm_open</>), <literal>sysv</literal>
        (for System V shared memory allocated via <literal>shmget</>),
        <literal>windows</> (for Windows shared memory), <literal>mmap</>
        (to simulate shared memory using memory-mapped files stored in the
        data directory), and <literal>none</> (to disable this feature).
        Not all values are supported on all platforms; the first supported
        option is the default for that platform.  The use of the
        <literal>mmap</> option, which is not the default on any platform,
        is generally discouraged because the operating system may write
        modified pages back to disk repeatedly, increasing system I/O load;
        however, it may be useful for debugging, when the
        <literal>pg_dynshmem</> directory is stored on a RAM disk, or when
        other shared memory facilities are not available.
       </para>
      </listitem>
     </varlistentry>

     </variablelist>
     </sect2>

     <sect2 id="runtime-config-resource-disk">
     <title>Disk</title>

     <variablelist>
     <varlistentry id="guc-temp-file-limit" xreflabel="temp_file_limit">
      <term><varname>temp_file_limit</varname> (<type>integer</type>)
      <indexterm>
       <primary><varname>temp_file_limit</> configuration parameter</primary>
      </indexterm>
      </term>
      <listitem>
       <para>
        Specifies the maximum amount of disk space that a process can use
        for temporary files, such as sort and hash temporary files, or the
        storage file for a held cursor.  A transaction attempting to exceed
        this limit will be canceled.
        The value is specified in kilobytes, and <literal>-1</> (the
        default) means no limit.
        Only superusers can change this setting.
       </para>
       <para>
        This setting constrains the total space used at any instant by all
        temporary files used by a given <productname>PostgreSQL</> process.
        It should be noted that disk space used for explicit temporary
        tables, as opposed to temporary files used behind-the-scenes in query
        execution, does <emphasis>not</emphasis> count against this limit.
       </para>
      </listitem>
     </varlistentry>

     </variablelist>
     </sect2>

     <sect2 id="runtime-config-resource-kernel">
     <title>Kernel Resource Usage</title>

     <variablelist>
     <varlistentry id="guc-max-files-per-process" xreflabel="max_files_per_process">
      <term><varname>max_files_per_process</varname> (<type>integer</type>)
      <indexterm>
       <primary><varname>max_files_per_process</> configuration parameter</primary>
      </indexterm>
      </term>
      <listitem>
       <para>
        Sets the maximum number of simultaneously open files allowed to each
        server subprocess. The default is one thousand files. If the kernel is enforcing
        a safe per-process limit, you don't need to worry about this setting.
        But on some platforms (notably, most BSD systems), the kernel will
        allow individual processes to open many more files than the system
        can actually support if many processes all try to open
        that many files. If you find yourself seeing <quote>Too many open
        files</> failures, try reducing this setting.
        This parameter can only be set at server start.
       </para>
      </listitem>
     </varlistentry>
     </variablelist>
    </sect2>

    <sect2 id="runtime-config-resource-vacuum-cost">
     <title>Cost-based Vacuum Delay</title>

     <para>
      During the execution of <xref linkend="sql-vacuum">
      and <xref linkend="sql-analyze">
      commands, the system maintains an
      internal counter that keeps track of the estimated cost of the
      various I/O operations that are performed.  When the accumulated
      cost reaches a limit (specified by
      <varname>vacuum_cost_limit</varname>), the process performing
      the operation will sleep for a short period of time, as specified by
      <varname>vacuum_cost_delay</varname>. Then it will reset the
      counter and continue execution.
     </para>

     <para>
      The intent of this feature is to allow administrators to reduce
      the I/O impact of these commands on concurrent database
      activity. There are many situations where it is not
      important that maintenance commands like
      <command>VACUUM</command> and <command>ANALYZE</command> finish
      quickly; however, it is usually very important that these
      commands do not significantly interfere with the ability of the
      system to perform other database operations. Cost-based vacuum
      delay provides a way for administrators to achieve this.
     </para>

     <para>
      This feature is disabled by default for manually issued
      <command>VACUUM</command> commands. To enable it, set the
      <varname>vacuum_cost_delay</varname> variable to a nonzero
      value.
     </para>

     <variablelist>
      <varlistentry id="guc-vacuum-cost-delay" xreflabel="vacuum_cost_delay">
       <term><varname>vacuum_cost_delay</varname> (<type>integer</type>)
       <indexterm>
        <primary><varname>vacuum_cost_delay</> configuration parameter</primary>
       </indexterm>
       </term>
       <listitem>
        <para>
         The length of time, in milliseconds, that the process will sleep
         when the cost limit has been exceeded.
         The default value is zero, which disables the cost-based vacuum
         delay feature.  Positive values enable cost-based vacuuming.
         Note that on many systems, the effective resolution
         of sleep delays is 10 milliseconds; setting
         <varname>vacuum_cost_delay</varname> to a value that is
         not a multiple of 10 might have the same results as setting it
         to the next higher multiple of 10.
        </para>

        <para>
         When using cost-based vacuuming, appropriate values for
         <varname>vacuum_cost_delay</> are usually quite small, perhaps
         10 or 20 milliseconds.  Adjusting vacuum's resource consumption
         is best done by changing the other vacuum cost parameters.
        </para>
       </listitem>
      </varlistentry>

      <varlistentry id="guc-vacuum-cost-page-hit" xreflabel="vacuum_cost_page_hit">
       <term><varname>vacuum_cost_page_hit</varname> (<type>integer</type>)
       <indexterm>
        <primary><varname>vacuum_cost_page_hit</> configuration parameter</primary>
       </indexterm>
       </term>
       <listitem>
        <para>
         The estimated cost for vacuuming a buffer found in the shared buffer
         cache. It represents the cost to lock the buffer pool, lookup
         the shared hash table and scan the content of the page. The
         default value is one.
        </para>
       </listitem>
      </varlistentry>

      <varlistentry id="guc-vacuum-cost-page-miss" xreflabel="vacuum_cost_page_miss">
       <term><varname>vacuum_cost_page_miss</varname> (<type>integer</type>)
       <indexterm>
        <primary><varname>vacuum_cost_page_miss</> configuration parameter</primary>
       </indexterm>
       </term>
       <listitem>
        <para>
         The estimated cost for vacuuming a buffer that has to be read from
         disk.  This represents the effort to lock the buffer pool,
         lookup the shared hash table, read the desired block in from
         the disk and scan its content. The default value is 10.
        </para>
       </listitem>
      </varlistentry>

      <varlistentry id="guc-vacuum-cost-page-dirty" xreflabel="vacuum_cost_page_dirty">
       <term><varname>vacuum_cost_page_dirty</varname> (<type>integer</type>)
       <indexterm>
        <primary><varname>vacuum_cost_page_dirty</> configuration parameter</primary>
       </indexterm>
       </term>
       <listitem>
        <para>
         The estimated cost charged when vacuum modifies a block that was
         previously clean. It represents the extra I/O required to
         flush the dirty block out to disk again. The default value is
         20.
        </para>
       </listitem>
      </varlistentry>

      <varlistentry id="guc-vacuum-cost-limit" xreflabel="vacuum_cost_limit">
       <term><varname>vacuum_cost_limit</varname> (<type>integer</type>)
       <indexterm>
        <primary><varname>vacuum_cost_limit</> configuration parameter</primary>
       </indexterm>
       </term>
       <listitem>
        <para>
         The accumulated cost that will cause the vacuuming process to sleep.
         The default value is 200.
        </para>
       </listitem>
      </varlistentry>
     </variablelist>

     <note>
      <para>
       There are certain operations that hold critical locks and should
       therefore complete as quickly as possible.  Cost-based vacuum
       delays do not occur during such operations.  Therefore it is
       possible that the cost accumulates far higher than the specified
       limit.  To avoid uselessly long delays in such cases, the actual
       delay is calculated as <varname>vacuum_cost_delay</varname> *
       <varname>accumulated_balance</varname> /
       <varname>vacuum_cost_limit</varname> with a maximum of
       <varname>vacuum_cost_delay</varname> * 4.
      </para>
     </note>
    </sect2>

    <sect2 id="runtime-config-resource-background-writer">
     <title>Background Writer</title>

     <para>
      There is a separate server
      process called the <firstterm>background writer</>, whose function
      is to issue writes of <quote>dirty</> (new or modified) shared
      buffers.  It writes shared buffers so server processes handling
      user queries seldom or never need to wait for a write to occur.
      However, the background writer does cause a net overall
      increase in I/O load, because while a repeatedly-dirtied page might
      otherwise be written only once per checkpoint interval, the
      background writer might write it several times as it is dirtied
      in the same interval.  The parameters discussed in this subsection
      can be used to tune the behavior for local needs.
     </para>

     <variablelist>
      <varlistentry id="guc-bgwriter-delay" xreflabel="bgwriter_delay">
       <term><varname>bgwriter_delay</varname> (<type>integer</type>)
       <indexterm>
        <primary><varname>bgwriter_delay</> configuration parameter</primary>
       </indexterm>
       </term>
       <listitem>
        <para>
         Specifies the delay between activity rounds for the
         background writer.  In each round the writer issues writes
         for some number of dirty buffers (controllable by the
         following parameters).  It then sleeps for <varname>bgwriter_delay</>
         milliseconds, and repeats.  When there are no dirty buffers in the
         buffer pool, though, it goes into a longer sleep regardless of
         <varname>bgwriter_delay</>.  The default value is 200
         milliseconds (<literal>200ms</>). Note that on many systems, the
         effective resolution of sleep delays is 10 milliseconds; setting
         <varname>bgwriter_delay</> to a value that is not a multiple of 10
         might have the same results as setting it to the next higher multiple
         of 10.  This parameter can only be set in the
         <filename>postgresql.conf</> file or on the server command line.
        </para>
       </listitem>
      </varlistentry>

      <varlistentry id="guc-bgwriter-lru-maxpages" xreflabel="bgwriter_lru_maxpages">
       <term><varname>bgwriter_lru_maxpages</varname> (<type>integer</type>)
       <indexterm>
        <primary><varname>bgwriter_lru_maxpages</> configuration parameter</primary>
       </indexterm>
       </term>
       <listitem>
        <para>
         In each round, no more than this many buffers will be written
         by the background writer.  Setting this to zero disables
         background writing.  (Note that checkpoints, which are managed by
         a separate, dedicated auxiliary process, are unaffected.)
         The default value is 100 buffers.
         This parameter can only be set in the <filename>postgresql.conf</>
         file or on the server command line.
        </para>
       </listitem>
      </varlistentry>

      <varlistentry id="guc-bgwriter-lru-multiplier" xreflabel="bgwriter_lru_multiplier">
       <term><varname>bgwriter_lru_multiplier</varname> (<type>floating point</type>)
       <indexterm>
        <primary><varname>bgwriter_lru_multiplier</> configuration parameter</primary>
       </indexterm>
       </term>
       <listitem>
        <para>
         The number of dirty buffers written in each round is based on the
         number of new buffers that have been needed by server processes
         during recent rounds.  The average recent need is multiplied by
         <varname>bgwriter_lru_multiplier</> to arrive at an estimate of the
         number of buffers that will be needed during the next round.  Dirty
         buffers are written until there are that many clean, reusable buffers
         available.  (However, no more than <varname>bgwriter_lru_maxpages</>
         buffers will be written per round.)
         Thus, a setting of 1.0 represents a <quote>just in time</> policy
         of writing exactly the number of buffers predicted to be needed.
         Larger values provide some cushion against spikes in demand,
         while smaller values intentionally leave writes to be done by
         server processes.
         The default is 2.0.
         This parameter can only be set in the <filename>postgresql.conf</>
         file or on the server command line.
        </para>
       </listitem>
      </varlistentry>

      <varlistentry id="guc-bgwriter-flush-after" xreflabel="bgwriter_flush_after">
       <term><varname>bgwriter_flush_after</varname> (<type>integer</type>)
       <indexterm>
        <primary><varname>bgwriter_flush_after</> configuration parameter</primary>
       </indexterm>
       </term>
       <listitem>
        <para>
         Whenever more than <varname>bgwriter_flush_after</varname> bytes have
         been written by the bgwriter, attempt to force the OS to issue these
         writes to the underlying storage.  Doing so will limit the amount of
         dirty data in the kernel's page cache, reducing the likelihood of
         stalls when an fsync is issued at the end of a checkpoint, or when
         the OS writes data back in larger batches in the background.  Often
         that will result in greatly reduced transaction latency, but there
         also are some cases, especially with workloads that are bigger than
         <xref linkend="guc-shared-buffers">, but smaller than the OS's page
         cache, where performance might degrade.  This setting may have no
         effect on some platforms.  The valid range is between
         <literal>0</literal>, which disables controlled writeback, and
         <literal>2MB</literal>.  The default is <literal>512kB</> on Linux,
         <literal>0</> elsewhere.  (Non-default values of
         <symbol>BLCKSZ</symbol> change the default and maximum.)
         This parameter can only be set in the <filename>postgresql.conf</>
         file or on the server command line.
        </para>
       </listitem>
      </varlistentry>
     </variablelist>

     <para>
      Smaller values of <varname>bgwriter_lru_maxpages</varname> and
      <varname>bgwriter_lru_multiplier</varname> reduce the extra I/O load
      caused by the background writer, but make it more likely that server
      processes will have to issue writes for themselves, delaying interactive
      queries.
     </para>
    </sect2>

    <sect2 id="runtime-config-resource-async-behavior">
     <title>Asynchronous Behavior</title>

     <variablelist>
      <varlistentry id="guc-effective-io-concurrency" xreflabel="effective_io_concurrency">
       <term><varname>effective_io_concurrency</varname> (<type>integer</type>)
       <indexterm>
        <primary><varname>effective_io_concurrency</> configuration parameter</primary>
       </indexterm>
       </term>
       <listitem>
        <para>
         Sets the number of concurrent disk I/O operations that
         <productname>PostgreSQL</> expects can be executed
         simultaneously.  Raising this value will increase the number of I/O
         operations that any individual <productname>PostgreSQL</> session
         attempts to initiate in parallel.  The allowed range is 1 to 1000,
         or zero to disable issuance of asynchronous I/O requests. Currently,
         this setting only affects bitmap heap scans.
        </para>

        <para>
         For magnetic drives, a good starting point for this setting is the
         number of separate
         drives comprising a RAID 0 stripe or RAID 1 mirror being used for the
         database.  (For RAID 5 the parity drive should not be counted.)
         However, if the database is often busy with multiple queries issued in
         concurrent sessions, lower values may be sufficient to keep the disk
         array busy.  A value higher than needed to keep the disks busy will
         only result in extra CPU overhead.
         SSDs and other memory-based storage can often process many
         concurrent requests, so the best value might be in the hundreds.
        </para>

        <para>
         Asynchronous I/O depends on an effective <function>posix_fadvise</>
         function, which some operating systems lack.  If the function is not
         present then setting this parameter to anything but zero will result
         in an error.  On some operating systems (e.g., Solaris), the function
         is present but does not actually do anything.
        </para>

        <para>
         The default is 1 on supported systems, otherwise 0.  This value can
         be overridden for tables in a particular tablespace by setting the
         tablespace parameter of the same name (see
         <xref linkend="sql-altertablespace">).
        </para>
       </listitem>
      </varlistentry>

      <varlistentry id="guc-max-worker-processes" xreflabel="max_worker_processes">
       <term><varname>max_worker_processes</varname> (<type>integer</type>)
       <indexterm>
        <primary><varname>max_worker_processes</> configuration parameter</primary>
       </indexterm>
       </term>
       <listitem>
        <para>
         Sets the maximum number of background processes that the system
         can support.  This parameter can only be set at server start.  The
         default is 8.
        </para>

        <para>
         When running a standby server, you must set this parameter to the
         same or higher value than on the master server. Otherwise, queries
         will not be allowed in the standby server.
        </para>
       </listitem>
      </varlistentry>

      <varlistentry id="guc-max-parallel-workers-per-gather" xreflabel="max_parallel_workers_per_gather">
       <term><varname>max_parallel_workers_per_gather</varname> (<type>integer</type>)
       <indexterm>
        <primary><varname>max_parallel_workers_per_gather</> configuration parameter</primary>
       </indexterm>
       </term>
       <listitem>
        <para>
         Sets the maximum number of workers that can be started by a single
         <literal>Gather</literal> node.  Parallel workers are taken from the
         pool of processes established by
         <xref linkend="guc-max-worker-processes">.  Note that the requested
         number of workers may not actually be available at run time.  If this
         occurs, the plan will run with fewer workers than expected, which may
         be inefficient.  The default value is 2.  Setting this value to 0
         disables parallel query execution.
        </para>

        <para>
         Note that parallel queries may consume very substantially more
         resources than non-parallel queries, because each worker process is
         a completely separate process which has roughly the same impact on the
         system as an additional user session.  This should be taken into
         account when choosing a value for this setting, as well as when
         configuring other settings that control resource utilization, such
         as <xref linkend="guc-work-mem">.  Resource limits such as
         <varname>work_mem</> are applied individually to each worker,
         which means the total utilization may be much higher across all
         processes than it would normally be for any single process.
         For example, a parallel query using 4 workers may use up to 5 times
         as much CPU time, memory, I/O bandwidth, and so forth as a query which
         uses no workers at all.
        </para>
       </listitem>
      </varlistentry>

      <varlistentry id="guc-backend-flush-after" xreflabel="backend_flush_after">
       <term><varname>backend_flush_after</varname> (<type>integer</type>)
       <indexterm>
        <primary><varname>backend_flush_after</> configuration parameter</primary>
       </indexterm>
       </term>
       <listitem>
        <para>
         Whenever more than <varname>backend_flush_after</varname> bytes have
         been written by a single backend, attempt to force the OS to issue
         these writes to the underlying storage.  Doing so will limit the
         amount of dirty data in the kernel's page cache, reducing the
         likelihood of stalls when an fsync is issued at the end of a
         checkpoint, or when the OS writes data back in larger batches in the
         background.  Often that will result in greatly reduced transaction
         latency, but there also are some cases, especially with workloads
         that are bigger than <xref linkend="guc-shared-buffers">, but smaller
         than the OS's page cache, where performance might degrade.  This
         setting may have no effect on some platforms.  The valid range is
         between <literal>0</literal>, which disables controlled writeback,
         and <literal>2MB</literal>.  The default is <literal>0</> (i.e. no
         flush control).  (Non-default values of <symbol>BLCKSZ</symbol>
         change the maximum.)
        </para>
       </listitem>
      </varlistentry>

      <varlistentry id="guc-old-snapshot-threshold" xreflabel="old_snapshot_threshold">
       <term><varname>old_snapshot_threshold</varname> (<type>integer</type>)
       <indexterm>
        <primary><varname>old_snapshot_threshold</> configuration parameter</primary>
       </indexterm>
       </term>
       <listitem>
        <para>
         Sets the minimum time that a snapshot can be used without risk of a
         <literal>snapshot too old</> error occurring when using the snapshot.
         This parameter can only be set at server start.
        </para>

        <para>
         Beyond the threshold, old data may be vacuumed away.  This can help
         prevent bloat in the face of snapshots which remain in use for a
         long time.  To prevent incorrect results due to cleanup of data which
         would otherwise be visible to the snapshot, an error is generated
         when the snapshot is older than this threshold and the snapshot is
         used to read a page which has been modified since the snapshot was
         built.
        </para>

        <para>
         A value of <literal>-1</> disables this feature, and is the default.
         Useful values for production work probably range from a small number
         of hours to a few days.  The setting will be coerced to a granularity
         of minutes, and small numbers (such as <literal>0</> or
         <literal>1min</>) are only allowed because they may sometimes be
         useful for testing.  While a setting as high as <literal>60d</> is
         allowed, please note that in many workloads extreme bloat or
         transaction ID wraparound may occur in much shorter time frames.
        </para>

        <para>
         When this feature is enabled, freed space at the end of a relation
         cannot be released to the operating system, since that could remove
         information needed to detect the <literal>snapshot too old</>
         condition.  All space allocated to a relation remains associated with
         that relation for reuse only within that relation unless explicitly
         freed (for example, with <command>VACUUM FULL</>).
        </para>

        <para>
         This setting does not attempt to guarantee that an error will be
         generated under any particular circumstances.  In fact, if the
         correct results can be generated from (for example) a cursor which
         has materialized a result set, no error will be generated even if the
         underlying rows in the referenced table have been vacuumed away.
         Some tables cannot safely be vacuumed early, and so will not be
         affected by this setting.  Examples include system catalogs and any
         table which has a hash index.  For such tables this setting will
         neither reduce bloat nor create a possibility of a <literal>snapshot
         too old</> error on scanning.
        </para>
       </listitem>
      </varlistentry>
     </variablelist>
    </sect2>
   </sect1>

   <sect1 id="runtime-config-wal">
    <title>Write Ahead Log</title>

   <para>
    For additional information on tuning these settings,
    see <xref linkend="wal-configuration">.
   </para>

    <sect2 id="runtime-config-wal-settings">
     <title>Settings</title>
     <variablelist>

     <varlistentry id="guc-wal-level" xreflabel="wal_level">
      <term><varname>wal_level</varname> (<type>enum</type>)
      <indexterm>
       <primary><varname>wal_level</> configuration parameter</primary>
      </indexterm>
      </term>
      <listitem>
       <para>
        <varname>wal_level</> determines how much information is written
        to the WAL. The default value is <literal>minimal</>, which writes
        only the information needed to recover from a crash or immediate
        shutdown. <literal>replica</> adds logging required for WAL
        archiving as well as information required to run
        read-only queries on a standby server.  Finally,
        <literal>logical</> adds information necessary to support logical
        decoding.  Each level includes the information logged at all lower
        levels.  This parameter can only be set at server start.
       </para>
       <para>
        In <literal>minimal</> level, WAL-logging of some bulk
        operations can be safely skipped, which can make those
        operations much faster (see <xref linkend="populate-pitr">).
        Operations in which this optimization can be applied include:
        <simplelist>
         <member><command>CREATE TABLE AS</></member>
         <member><command>CREATE INDEX</></member>
         <member><command>CLUSTER</></member>
         <member><command>COPY</> into tables that were created or truncated in the same
         transaction</member>
        </simplelist>
        But minimal WAL does not contain enough information to reconstruct the
        data from a base backup and the WAL logs, so <literal>replica</> or
        higher must be used to enable WAL archiving
        (<xref linkend="guc-archive-mode">) and streaming replication.
       </para>
       <para>
        In <literal>logical</> level, the same information is logged as
        with <literal>replica</>, plus information needed to allow
        extracting logical change sets from the WAL. Using a level of
        <literal>logical</> will increase the WAL volume, particularly if many
        tables are configured for <literal>REPLICA IDENTITY FULL</literal> and
        many <command>UPDATE</> and <command>DELETE</> statements are
        executed.
       </para>
       <para>
        In releases prior to 9.6, this parameter also allowed the
        values <literal>archive</literal> and <literal>hot_standby</literal>.
        These are still accepted but mapped to <literal>replica</literal>.
       </para>
      </listitem>
     </varlistentry>

     <varlistentry id="guc-fsync" xreflabel="fsync">
      <term><varname>fsync</varname> (<type>boolean</type>)
      <indexterm>
       <primary><varname>fsync</> configuration parameter</primary>
      </indexterm>
      </term>
      <listitem>
       <para>
        If this parameter is on, the <productname>PostgreSQL</> server
        will try to make sure that updates are physically written to
        disk, by issuing <function>fsync()</> system calls or various
        equivalent methods (see <xref linkend="guc-wal-sync-method">).
        This ensures that the database cluster can recover to a
        consistent state after an operating system or hardware crash.
       </para>

       <para>
        While turning off <varname>fsync</varname> is often a performance
        benefit, this can result in unrecoverable data corruption in
        the event of a power failure or system crash.  Thus it
        is only advisable to turn off <varname>fsync</varname> if
        you can easily recreate your entire database from external
        data.
       </para>

       <para>
        Examples of safe circumstances for turning off
        <varname>fsync</varname> include the initial loading of a new
        database cluster from a backup file, using a database cluster
        for processing a batch of data after which the database
        will be thrown away and recreated,
        or for a read-only database clone which
        gets recreated frequently and is not used for failover.  High
        quality hardware alone is not a sufficient justification for
        turning off <varname>fsync</varname>.
       </para>

       <para>
        For reliable recovery when changing <varname>fsync</varname>
        off to on, it is necessary to force all modified buffers in the
        kernel to durable storage.  This can be done while the cluster
        is shutdown or while fsync is on by running <command>initdb
        --sync-only</command>, running <command>sync</>, unmounting the
        file system, or rebooting the server.
       </para>

       <para>
        In many situations, turning off <xref linkend="guc-synchronous-commit">
        for noncritical transactions can provide much of the potential
        performance benefit of turning off <varname>fsync</varname>, without
        the attendant risks of data corruption.
       </para>

       <para>
        <varname>fsync</varname> can only be set in the <filename>postgresql.conf</>
        file or on the server command line.
        If you turn this parameter off, also consider turning off
        <xref linkend="guc-full-page-writes">.
       </para>
      </listitem>
     </varlistentry>

     <varlistentry id="guc-synchronous-commit" xreflabel="synchronous_commit">
      <term><varname>synchronous_commit</varname> (<type>enum</type>)
      <indexterm>
       <primary><varname>synchronous_commit</> configuration parameter</primary>
      </indexterm>
      </term>
      <listitem>
       <para>
        Specifies whether transaction commit will wait for WAL records
        to be written to disk before the command returns a <quote>success</>
        indication to the client.  Valid values are <literal>on</>,
        <literal>remote_apply</>, <literal>remote_write</>, <literal>local</>,
        and <literal>off</>.  The default, and safe, setting
        is <literal>on</>.  When <literal>off</>, there can be a delay between
        when success is reported to the client and when the transaction is
        really guaranteed to be safe against a server crash.  (The maximum
        delay is three times <xref linkend="guc-wal-writer-delay">.)  Unlike
        <xref linkend="guc-fsync">, setting this parameter to <literal>off</>
        does not create any risk of database inconsistency: an operating
        system or database crash might
        result in some recent allegedly-committed transactions being lost, but
        the database state will be just the same as if those transactions had
        been aborted cleanly.  So, turning <varname>synchronous_commit</> off
        can be a useful alternative when performance is more important than
        exact certainty about the durability of a transaction.  For more
        discussion see <xref linkend="wal-async-commit">.
       </para>
       <para>
        If <xref linkend="guc-synchronous-standby-names"> is non-empty, this
        parameter also controls whether or not transaction commits will wait
        for their WAL records to be replicated to the standby server(s).
        When set to <literal>on</>, commits will wait until replies
        from the current synchronous standby(s) indicate they have received
        the commit record of the transaction and flushed it to disk.  This
        ensures the transaction will not be lost unless both the primary and
        all synchronous standbys suffer corruption of their database storage.
        When set to <literal>remote_apply</>, commits will wait until replies
        from the current synchronous standby(s) indicate they have received the
        commit record of the transaction and applied it, so that it has become
        visible to queries on the standby(s).
        When set to <literal>remote_write</>, commits will wait until replies
        from the current synchronous standby(s) indicate they have
        received the commit record of the transaction and written it out to
        their operating system. This setting is sufficient to
        ensure data preservation even if a standby instance of
        <productname>PostgreSQL</> were to crash, but not if the standby
        suffers an operating-system-level crash, since the data has not
        necessarily reached stable storage on the standby.
        Finally, the setting <literal>local</> causes commits to wait for
        local flush to disk, but not for replication.  This is not usually
        desirable when synchronous replication is in use, but is provided for
        completeness.
       </para>
       <para>
        If <varname>synchronous_standby_names</> is empty, the settings
        <literal>on</>, <literal>remote_apply</>, <literal>remote_write</>
        and <literal>local</> all provide the same synchronization level:
        transaction commits only wait for local flush to disk.
       </para>
       <para>
        This parameter can be changed at any time; the behavior for any
        one transaction is determined by the setting in effect when it
        commits.  It is therefore possible, and useful, to have some
        transactions commit synchronously and others asynchronously.
        For example, to make a single multistatement transaction commit
        asynchronously when the default is the opposite, issue <command>SET
        LOCAL synchronous_commit TO OFF</> within the transaction.
       </para>
      </listitem>
     </varlistentry>

     <varlistentry id="guc-wal-sync-method" xreflabel="wal_sync_method">
      <term><varname>wal_sync_method</varname> (<type>enum</type>)
      <indexterm>
       <primary><varname>wal_sync_method</> configuration parameter</primary>
      </indexterm>
      </term>
      <listitem>
       <para>
        Method used for forcing WAL updates out to disk.
        If <varname>fsync</varname> is off then this setting is irrelevant,
        since WAL file updates will not be forced out at all.
        Possible values are:
       </para>
       <itemizedlist>
        <listitem>
        <para>
         <literal>open_datasync</> (write WAL files with <function>open()</> option <symbol>O_DSYNC</>)
        </para>
        </listitem>
        <listitem>
        <para>
         <literal>fdatasync</> (call <function>fdatasync()</> at each commit)
        </para>
        </listitem>
        <listitem>
        <para>
         <literal>fsync</> (call <function>fsync()</> at each commit)
        </para>
        </listitem>
        <listitem>
        <para>
         <literal>fsync_writethrough</> (call <function>fsync()</> at each commit, forcing write-through of any disk write cache)
        </para>
        </listitem>
        <listitem>
        <para>
         <literal>open_sync</> (write WAL files with <function>open()</> option <symbol>O_SYNC</>)
        </para>
        </listitem>
       </itemizedlist>
       <para>
        The <literal>open_</>* options also use <literal>O_DIRECT</> if available.
        Not all of these choices are available on all platforms.
        The default is the first method in the above list that is supported
        by the platform, except that <literal>fdatasync</> is the default on
        Linux.  The default is not necessarily ideal; it might be
        necessary to change this setting or other aspects of your system
        configuration in order to create a crash-safe configuration or
        achieve optimal performance.
        These aspects are discussed in <xref linkend="wal-reliability">.
        This parameter can only be set in the <filename>postgresql.conf</>
        file or on the server command line.
       </para>
      </listitem>
     </varlistentry>

     <varlistentry id="guc-full-page-writes" xreflabel="full_page_writes">
      <term><varname>full_page_writes</varname> (<type>boolean</type>)
      <indexterm>
       <primary><varname>full_page_writes</> configuration parameter</primary>
      </indexterm>
      </term>
      <listitem>
       <para>
        When this parameter is on, the <productname>PostgreSQL</> server
        writes the entire content of each disk page to WAL during the
        first modification of that page after a checkpoint.
        This is needed because
        a page write that is in process during an operating system crash might
        be only partially completed, leading to an on-disk page
        that contains a mix of old and new data.  The row-level change data
        normally stored in WAL will not be enough to completely restore
        such a page during post-crash recovery.  Storing the full page image
        guarantees that the page can be correctly restored, but at the price
        of increasing the amount of data that must be written to WAL.
        (Because WAL replay always starts from a checkpoint, it is sufficient
        to do this during the first change of each page after a checkpoint.
        Therefore, one way to reduce the cost of full-page writes is to
        increase the checkpoint interval parameters.)
       </para>

       <para>
        Turning this parameter off speeds normal operation, but
        might lead to either unrecoverable data corruption, or silent
        data corruption, after a system failure. The risks are similar to turning off
        <varname>fsync</varname>, though smaller, and it should be turned off
        only based on the same circumstances recommended for that parameter.
       </para>

       <para>
        Turning off this parameter does not affect use of
        WAL archiving for point-in-time recovery (PITR)
        (see <xref linkend="continuous-archiving">).
       </para>

       <para>
        This parameter can only be set in the <filename>postgresql.conf</>
        file or on the server command line.
        The default is <literal>on</>.
       </para>
      </listitem>
     </varlistentry>

     <varlistentry id="guc-wal-log-hints" xreflabel="wal_log_hints">
      <term><varname>wal_log_hints</varname> (<type>boolean</type>)
      <indexterm>
       <primary><varname>wal_log_hints</> configuration parameter</primary>
      </indexterm>
      </term>
      <listitem>
       <para>
        When this parameter is <literal>on</>, the <productname>PostgreSQL</>
        server writes the entire content of each disk page to WAL during the
        first modification of that page after a checkpoint, even for
        non-critical modifications of so-called hint bits.
       </para>

       <para>
        If data checksums are enabled, hint bit updates are always WAL-logged
        and this setting is ignored. You can use this setting to test how much
        extra WAL-logging would occur if your database had data checksums
        enabled.
       </para>

       <para>
        This parameter can only be set at server start. The default value is <literal>off</>.
       </para>
      </listitem>
     </varlistentry>

     <varlistentry id="guc-wal-compression" xreflabel="wal_compression">
      <term><varname>wal_compression</varname> (<type>boolean</type>)
      <indexterm>
       <primary><varname>wal_compression</> configuration parameter</primary>
      </indexterm>
      </term>
      <listitem>
       <para>
        When this parameter is <literal>on</>, the <productname>PostgreSQL</>
        server compresses a full page image written to WAL when
        <xref linkend="guc-full-page-writes"> is on or during a base backup.
        A compressed page image will be decompressed during WAL replay.
        The default value is <literal>off</>.
        Only superusers can change this setting.
       </para>

       <para>
        Turning this parameter on can reduce the WAL volume without
        increasing the risk of unrecoverable data corruption,
        but at the cost of some extra CPU spent on the compression during
        WAL logging and on the decompression during WAL replay.
       </para>
      </listitem>
     </varlistentry>

     <varlistentry id="guc-wal-buffers" xreflabel="wal_buffers">
      <term><varname>wal_buffers</varname> (<type>integer</type>)
      <indexterm>
       <primary><varname>wal_buffers</> configuration parameter</primary>
      </indexterm>
      </term>
      <listitem>
       <para>
        The amount of shared memory used for WAL data that has not yet been
        written to disk.  The default setting of -1 selects a size equal to
        1/32nd (about 3%) of <xref linkend="guc-shared-buffers">, but not less
        than <literal>64kB</literal> nor more than the size of one WAL
        segment, typically <literal>16MB</literal>.  This value can be set
        manually if the automatic choice is too large or too small,
        but any positive value less than <literal>32kB</literal> will be
        treated as <literal>32kB</literal>.
        This parameter can only be set at server start.
       </para>

       <para>
        The contents of the WAL buffers are written out to disk at every
        transaction commit, so extremely large values are unlikely to
        provide a significant benefit.  However, setting this value to at
        least a few megabytes can improve write performance on a busy
        server where many clients are committing at once.  The auto-tuning
        selected by the default setting of -1 should give reasonable
        results in most cases.
       </para>

      </listitem>
     </varlistentry>

     <varlistentry id="guc-wal-writer-delay" xreflabel="wal_writer_delay">
      <term><varname>wal_writer_delay</varname> (<type>integer</type>)
      <indexterm>
       <primary><varname>wal_writer_delay</> configuration parameter</primary>
      </indexterm>
      </term>
      <listitem>
      <para>
        Specifies how often the WAL writer flushes WAL. After flushing WAL it
        sleeps for <varname>wal_writer_delay</> milliseconds, unless woken up
        by an asynchronously committing transaction. In case the last flush
        happened less than <varname>wal_writer_delay</> milliseconds ago and
        less than <varname>wal_writer_flush_after</> bytes of WAL have been
        produced since, WAL is only written to the OS, not flushed to disk.
        The default value is 200 milliseconds (<literal>200ms</>).  Note that
        on many systems, the effective resolution of sleep delays is 10
        milliseconds; setting <varname>wal_writer_delay</> to a value that is
        not a multiple of 10 might have the same results as setting it to the
        next higher multiple of 10. This parameter can only be set in the
        <filename>postgresql.conf</> file or on the server command line.
       </para>
      </listitem>
     </varlistentry>

     <varlistentry id="guc-wal-writer-flush-after" xreflabel="wal_writer_flush_after">
      <term><varname>wal_writer_flush_after</varname> (<type>integer</type>)
      <indexterm>
       <primary><varname>wal_writer_flush_after</> configuration parameter</primary>
      </indexterm>
      </term>
      <listitem>
      <para>
        Specifies how often the WAL writer flushes WAL. In case the last flush
        happened less than <varname>wal_writer_delay</> milliseconds ago and
        less than <varname>wal_writer_flush_after</> bytes of WAL have been
        produced since, WAL is only written to the OS, not flushed to disk.
        If <varname>wal_writer_flush_after</> is set to <literal>0</> WAL is
        flushed every time the WAL writer has written WAL.  The default is
        <literal>1MB</literal>. This parameter can only be set in the
        <filename>postgresql.conf</> file or on the server command line.
       </para>
      </listitem>
     </varlistentry>

     <varlistentry id="guc-commit-delay" xreflabel="commit_delay">
      <term><varname>commit_delay</varname> (<type>integer</type>)
      <indexterm>
       <primary><varname>commit_delay</> configuration parameter</primary>
      </indexterm>
      </term>
      <listitem>
       <para>
        <varname>commit_delay</varname> adds a time delay, measured in
        microseconds, before a WAL flush is initiated.  This can improve
        group commit throughput by allowing a larger number of transactions
        to commit via a single WAL flush, if system load is high enough
        that additional transactions become ready to commit within the
        given interval.  However, it also increases latency by up to
        <varname>commit_delay</varname> microseconds for each WAL
        flush.  Because the delay is just wasted if no other transactions
        become ready to commit, a delay is only performed if at least
        <varname>commit_siblings</varname> other transactions are active
        when a flush is about to be initiated.  Also, no delays are
        performed if <varname>fsync</varname> is disabled.
        The default <varname>commit_delay</> is zero (no delay).
        Only superusers can change this setting.
       </para>
       <para>
        In <productname>PostgreSQL</> releases prior to 9.3,
        <varname>commit_delay</varname> behaved differently and was much
        less effective: it affected only commits, rather than all WAL flushes,
        and waited for the entire configured delay even if the WAL flush
        was completed sooner.  Beginning in <productname>PostgreSQL</> 9.3,
        the first process that becomes ready to flush waits for the configured
        interval, while subsequent processes wait only until the leader
        completes the flush operation.
       </para>
      </listitem>
     </varlistentry>

     <varlistentry id="guc-commit-siblings" xreflabel="commit_siblings">
      <term><varname>commit_siblings</varname> (<type>integer</type>)
      <indexterm>
       <primary><varname>commit_siblings</> configuration parameter</primary>
      </indexterm>
      </term>
      <listitem>
       <para>
        Minimum number of concurrent open transactions to require
        before performing the <varname>commit_delay</> delay. A larger
        value makes it more probable that at least one other
        transaction will become ready to commit during the delay
        interval. The default is five transactions.
       </para>
      </listitem>
     </varlistentry>

     </variablelist>
     </sect2>
     <sect2 id="runtime-config-wal-checkpoints">
     <title>Checkpoints</title>

    <variablelist>
     <varlistentry id="guc-checkpoint-timeout" xreflabel="checkpoint_timeout">
      <term><varname>checkpoint_timeout</varname> (<type>integer</type>)
      <indexterm>
       <primary><varname>checkpoint_timeout</> configuration parameter</primary>
      </indexterm>
      </term>
      <listitem>
       <para>
        Maximum time between automatic WAL checkpoints, in seconds.
        The valid range is between 30 seconds and one day.
        The default is five minutes (<literal>5min</>).
        Increasing this parameter can increase the amount of time needed
        for crash recovery.
        This parameter can only be set in the <filename>postgresql.conf</>
        file or on the server command line.
       </para>
      </listitem>
     </varlistentry>

     <varlistentry id="guc-checkpoint-completion-target" xreflabel="checkpoint_completion_target">
      <term><varname>checkpoint_completion_target</varname> (<type>floating point</type>)
      <indexterm>
       <primary><varname>checkpoint_completion_target</> configuration parameter</primary>
      </indexterm>
      </term>
      <listitem>
       <para>
        Specifies the target of checkpoint completion, as a fraction of
        total time between checkpoints. The default is 0.5.
        This parameter can only be set in the <filename>postgresql.conf</>
        file or on the server command line.
       </para>
      </listitem>
     </varlistentry>

     <varlistentry id="guc-checkpoint-flush-after" xreflabel="checkpoint_flush_after">
      <term><varname>checkpoint_flush_after</varname> (<type>integer</type>)
      <indexterm>
       <primary><varname>checkpoint_flush_after</> configuration parameter</primary>
      </indexterm>
      </term>
      <listitem>
       <para>
        Whenever more than <varname>checkpoint_flush_after</varname> bytes
        have been written while performing a checkpoint, attempt to force the
        OS to issue these writes to the underlying storage.  Doing so will
        limit the amount of dirty data in the kernel's page cache, reducing
        the likelihood of stalls when an fsync is issued at the end of the
        checkpoint, or when the OS writes data back in larger batches in the
        background.  Often that will result in greatly reduced transaction
        latency, but there also are some cases, especially with workloads
        that are bigger than <xref linkend="guc-shared-buffers">, but smaller
        than the OS's page cache, where performance might degrade.  This
        setting may have no effect on some platforms.  The valid range is
        between <literal>0</literal>, which disables controlled writeback,
        and <literal>2MB</literal>.  The default is <literal>256kB</> on
        Linux, <literal>0</> elsewhere.  (Non-default values of
        <symbol>BLCKSZ</symbol> change the default and maximum.)
        This parameter can only be set in the <filename>postgresql.conf</>
        file or on the server command line.
       </para>
      </listitem>
     </varlistentry>

     <varlistentry id="guc-checkpoint-warning" xreflabel="checkpoint_warning">
      <term><varname>checkpoint_warning</varname> (<type>integer</type>)
      <indexterm>
       <primary><varname>checkpoint_warning</> configuration parameter</primary>
      </indexterm>
      </term>
      <listitem>
       <para>
        Write a message to the server log if checkpoints caused by
        the filling of checkpoint segment files happen closer together
        than this many seconds (which suggests that
        <varname>max_wal_size</> ought to be raised).  The default is
        30 seconds (<literal>30s</>).  Zero disables the warning.
        No warnings will be generated if <varname>checkpoint_timeout</varname>
        is less than <varname>checkpoint_warning</varname>.
        This parameter can only be set in the <filename>postgresql.conf</>
        file or on the server command line.
       </para>
      </listitem>
     </varlistentry>

     <varlistentry id="guc-max-wal-size" xreflabel="max_wal_size">
      <term><varname>max_wal_size</varname> (<type>integer</type>)
      <indexterm>
       <primary><varname>max_wal_size</> configuration parameter</primary>
      </indexterm>
      </term>
      <listitem>
       <para>
        Maximum size to let the WAL grow to between automatic WAL
        checkpoints. This is a soft limit; WAL size can exceed
        <varname>max_wal_size</> under special circumstances, like
        under heavy load, a failing <varname>archive_command</>, or a high
        <varname>wal_keep_segments</> setting. The default is 1 GB.
        Increasing this parameter can increase the amount of time needed for
        crash recovery.
        This parameter can only be set in the <filename>postgresql.conf</>
        file or on the server command line.
       </para>
      </listitem>
     </varlistentry>

     <varlistentry id="guc-min-wal-size" xreflabel="min_wal_size">
      <term><varname>min_wal_size</varname> (<type>integer</type>)
      <indexterm>
       <primary><varname>min_wal_size</> configuration parameter</primary>
      </indexterm>
      </term>
      <listitem>
       <para>
        As long as WAL disk usage stays below this setting, old WAL files are
        always recycled for future use at a checkpoint, rather than removed.
        This can be used to ensure that enough WAL space is reserved to
        handle spikes in WAL usage, for example when running large batch
        jobs. The default is 80 MB.
        This parameter can only be set in the <filename>postgresql.conf</>
        file or on the server command line.
       </para>
      </listitem>
     </varlistentry>

     </variablelist>
     </sect2>
     <sect2 id="runtime-config-wal-archiving">
     <title>Archiving</title>

    <variablelist>
     <varlistentry id="guc-archive-mode" xreflabel="archive_mode">
      <term><varname>archive_mode</varname> (<type>enum</type>)
      <indexterm>
       <primary><varname>archive_mode</> configuration parameter</primary>
      </indexterm>
      </term>
      <listitem>
       <para>
        When <varname>archive_mode</> is enabled, completed WAL segments
        are sent to archive storage by setting
        <xref linkend="guc-archive-command">. In addition to <literal>off</>,
        to disable, there are two modes: <literal>on</>, and
        <literal>always</>. During normal operation, there is no
        difference between the two modes, but when set to <literal>always</>
        the WAL archiver is enabled also during archive recovery or standby
        mode. In <literal>always</> mode, all files restored from the archive
        or streamed with streaming replication will be archived (again). See
        <xref linkend="continuous-archiving-in-standby"> for details.
       </para>
       <para>
        <varname>archive_mode</> and <varname>archive_command</> are
        separate variables so that <varname>archive_command</> can be
        changed without leaving archiving mode.
        This parameter can only be set at server start.
        <varname>archive_mode</> cannot be enabled when
        <varname>wal_level</> is set to <literal>minimal</>.
       </para>
      </listitem>
     </varlistentry>

     <varlistentry id="guc-archive-command" xreflabel="archive_command">
      <term><varname>archive_command</varname> (<type>string</type>)
      <indexterm>
       <primary><varname>archive_command</> configuration parameter</primary>
      </indexterm>
      </term>
      <listitem>
       <para>
        The local shell command to execute to archive a completed WAL file
        segment.  Any <literal>%p</> in the string is
        replaced by the path name of the file to archive, and any
        <literal>%f</> is replaced by only the file name.
        (The path name is relative to the working directory of the server,
        i.e., the cluster's data directory.)
        Use <literal>%%</> to embed an actual <literal>%</> character in the
        command.  It is important for the command to return a zero
        exit status only if it succeeds. For more information see
        <xref linkend="backup-archiving-wal">.
       </para>
       <para>
        This parameter can only be set in the <filename>postgresql.conf</>
        file or on the server command line.  It is ignored unless
        <varname>archive_mode</> was enabled at server start.
        If <varname>archive_command</> is an empty string (the default) while
        <varname>archive_mode</> is enabled, WAL archiving is temporarily
        disabled, but the server continues to accumulate WAL segment files in
        the expectation that a command will soon be provided.  Setting
        <varname>archive_command</> to a command that does nothing but
        return true, e.g. <literal>/bin/true</> (<literal>REM</> on
        Windows), effectively disables
        archiving, but also breaks the chain of WAL files needed for
        archive recovery, so it should only be used in unusual circumstances.
       </para>
      </listitem>
     </varlistentry>

     <varlistentry id="guc-archive-timeout" xreflabel="archive_timeout">
      <term><varname>archive_timeout</varname> (<type>integer</type>)
      <indexterm>
       <primary><varname>archive_timeout</> configuration parameter</primary>
      </indexterm>
      </term>
      <listitem>
       <para>
        The <xref linkend="guc-archive-command"> is only invoked for
        completed WAL segments. Hence, if your server generates little WAL
        traffic (or has slack periods where it does so), there could be a
        long delay between the completion of a transaction and its safe
        recording in archive storage.  To limit how old unarchived
        data can be, you can set <varname>archive_timeout</> to force the
        server to switch to a new WAL segment file periodically.  When this
        parameter is greater than zero, the server will switch to a new
        segment file whenever this many seconds have elapsed since the last
        segment file switch, and there has been any database activity,
        including a single checkpoint.  (Increasing
        <varname>checkpoint_timeout</> will reduce unnecessary
        checkpoints on an idle system.)
        Note that archived files that are closed early
        due to a forced switch are still the same length as completely full
        files.  Therefore, it is unwise to use a very short
        <varname>archive_timeout</> &mdash; it will bloat your archive
        storage.  <varname>archive_timeout</> settings of a minute or so are
        usually reasonable.  You should consider using streaming replication,
        instead of archiving, if you want data to be copied off the master
        server more quickly than that.
        This parameter can only be set in the
        <filename>postgresql.conf</> file or on the server command line.
       </para>
      </listitem>
     </varlistentry>

     </variablelist>
    </sect2>

   </sect1>

   <sect1 id="runtime-config-replication">
    <title>Replication</title>

    <para>
     These settings control the behavior of the built-in
     <firstterm>streaming replication</> feature (see
     <xref linkend="streaming-replication">).  Servers will be either a
     Master or a Standby server.  Masters can send data, while Standby(s)
     are always receivers of replicated data.  When cascading replication
     (see <xref linkend="cascading-replication">) is used, Standby server(s)
     can also be senders, as well as receivers.
     Parameters are mainly for Sending and Standby servers, though some
     parameters have meaning only on the Master server.  Settings may vary
     across the cluster without problems if that is required.
    </para>

    <sect2 id="runtime-config-replication-sender">
     <title>Sending Server(s)</title>

     <para>
      These parameters can be set on any server that is
      to send replication data to one or more standby servers.
      The master is always a sending server, so these parameters must
      always be set on the master.
      The role and meaning of these parameters does not change after a
      standby becomes the master.
     </para>

     <variablelist>
      <varlistentry id="guc-max-wal-senders" xreflabel="max_wal_senders">
       <term><varname>max_wal_senders</varname> (<type>integer</type>)
       <indexterm>
        <primary><varname>max_wal_senders</> configuration parameter</primary>
       </indexterm>
       </term>
       <listitem>
       <para>
        Specifies the maximum number of concurrent connections from
        standby servers or streaming base backup clients (i.e., the
        maximum number of simultaneously running WAL sender
        processes). The default is zero, meaning replication is
        disabled. WAL sender processes count towards the total number
        of connections, so the parameter cannot be set higher than
        <xref linkend="guc-max-connections">.  Abrupt streaming client
        disconnection might cause an orphaned connection slot until
        a timeout is reached, so this parameter should be set slightly
        higher than the maximum number of expected clients so disconnected
        clients can immediately reconnect.  This parameter can only
        be set at server start. <varname>wal_level</> must be set to
        <literal>replica</> or higher to allow connections from standby
        servers.
       </para>
       </listitem>
      </varlistentry>

      <varlistentry id="guc-max-replication-slots" xreflabel="max_replication_slots">
       <term><varname>max_replication_slots</varname> (<type>integer</type>)
       <indexterm>
        <primary><varname>max_replication_slots</> configuration parameter</primary>
       </indexterm>
       </term>
       <listitem>
        <para>
         Specifies the maximum number of replication slots
         (see <xref linkend="streaming-replication-slots">) that the server
         can support. The default is zero.  This parameter can only be set at
         server start.
         <varname>wal_level</varname> must be set
         to <literal>replica</literal> or higher to allow replication slots to
         be used. Setting it to a lower value than the number of currently
         existing replication slots will prevent the server from starting.
        </para>
       </listitem>
      </varlistentry>

      <varlistentry id="guc-wal-keep-segments" xreflabel="wal_keep_segments">
       <term><varname>wal_keep_segments</varname> (<type>integer</type>)
       <indexterm>
        <primary><varname>wal_keep_segments</> configuration parameter</primary>
       </indexterm>
       </term>
       <listitem>
       <para>
        Specifies the minimum number of past log file segments kept in the
        <filename>pg_xlog</>
        directory, in case a standby server needs to fetch them for streaming
        replication. Each segment is normally 16 megabytes. If a standby
        server connected to the sending server falls behind by more than
        <varname>wal_keep_segments</> segments, the sending server might remove
        a WAL segment still needed by the standby, in which case the
        replication connection will be terminated.  Downstream connections
        will also eventually fail as a result.  (However, the standby
        server can recover by fetching the segment from archive, if WAL
        archiving is in use.)
       </para>

       <para>
        This sets only the minimum number of segments retained in
        <filename>pg_xlog</>; the system might need to retain more segments
        for WAL archival or to recover from a checkpoint. If
        <varname>wal_keep_segments</> is zero (the default), the system
        doesn't keep any extra segments for standby purposes, so the number
        of old WAL segments available to standby servers is a function of
        the location of the previous checkpoint and status of WAL
        archiving.
        This parameter can only be set in the
        <filename>postgresql.conf</> file or on the server command line.
       </para>
       </listitem>
      </varlistentry>

     <varlistentry id="guc-wal-sender-timeout" xreflabel="wal_sender_timeout">
      <term><varname>wal_sender_timeout</varname> (<type>integer</type>)
      <indexterm>
       <primary><varname>wal_sender_timeout</> configuration parameter</primary>
      </indexterm>
      </term>
      <listitem>
       <para>
        Terminate replication connections that are inactive longer
        than the specified number of milliseconds. This is useful for
        the sending server to detect a standby crash or network outage.
        A value of zero disables the timeout mechanism.  This parameter
        can only be set in
        the <filename>postgresql.conf</> file or on the server command line.
        The default value is 60 seconds.
       </para>
      </listitem>
     </varlistentry>

     <varlistentry id="guc-track-commit-timestamp" xreflabel="track_commit_timestamp">
      <term><varname>track_commit_timestamp</varname> (<type>bool</type>)
      <indexterm>
       <primary><varname>track_commit_timestamp</> configuration parameter</primary>
      </indexterm>
      </term>
      <listitem>
       <para>
        Record commit time of transactions. This parameter
        can only be set in <filename>postgresql.conf</> file or on the server
        command line. The default value is <literal>off</literal>.
       </para>
      </listitem>
     </varlistentry>

     </variablelist>
    </sect2>

    <sect2 id="runtime-config-replication-master">
     <title>Master Server</title>

     <para>
      These parameters can be set on the master/primary server that is
      to send replication data to one or more standby servers.
      Note that in addition to these parameters,
      <xref linkend="guc-wal-level"> must be set appropriately on the master
      server, and optionally WAL archiving can be enabled as
      well (see <xref linkend="runtime-config-wal-archiving">).
      The values of these parameters on standby servers are irrelevant,
      although you may wish to set them there in preparation for the
      possibility of a standby becoming the master.
     </para>

    <variablelist>

     <varlistentry id="guc-synchronous-standby-names" xreflabel="synchronous_standby_names">
      <term><varname>synchronous_standby_names</varname> (<type>string</type>)
      <indexterm>
       <primary><varname>synchronous_standby_names</> configuration parameter</primary>
      </indexterm>
      </term>
      <listitem>
       <para>
        Specifies a list of standby servers that can support
        <firstterm>synchronous replication</>, as described in
        <xref linkend="synchronous-replication">.
        There will be one or more active synchronous standbys;
        transactions waiting for commit will be allowed to proceed after
        these standby servers confirm receipt of their data.
        The synchronous standbys will be those whose names appear
        earlier in this list, and
        that are both currently connected and streaming data in real-time
        (as shown by a state of <literal>streaming</literal> in the
        <link linkend="monitoring-stats-views-table">
        <literal>pg_stat_replication</></link> view).
        Other standby servers appearing later in this list represent potential
        synchronous standbys. If any of the current synchronous
        standbys disconnects for whatever reason,
        it will be replaced immediately with the next-highest-priority standby.
        Specifying more than one standby name can allow very high availability.
       </para>
       <para>
        This parameter specifies a list of standby servers using
        either of the following syntaxes:
<synopsis>
<<<<<<< HEAD
FIRST <replaceable class="parameter">num_sync</replaceable> ( <replaceable class="parameter">standby_name</replaceable> [, ...] )
=======
[FIRST] <replaceable class="parameter">num_sync</replaceable> ( <replaceable class="parameter">standby_name</replaceable> [, ...] )
ANY <replaceable class="parameter">num_sync</replaceable> ( <replaceable class="parameter">standby_name</replaceable> [, ...] )
>>>>>>> cf038dce
<replaceable class="parameter">standby_name</replaceable> [, ...]
</synopsis>
        where <replaceable class="parameter">num_sync</replaceable> is
        the number of synchronous standbys that transactions need to
        wait for replies from,
        and <replaceable class="parameter">standby_name</replaceable>
        is the name of a standby server. For example, a setting of
        <literal>3 (s1, s2, s3, s4)</> makes transaction commits wait
        until their WAL records are received by three higher-priority standbys
        chosen from standby servers <literal>s1</>, <literal>s2</>,
<<<<<<< HEAD
        <literal>s3</> and <literal>s4</>. <literal>FIRST</> is
        case-insensitive but the standby having name <literal>FIRST</>
        must be double-quoted.
=======
        <literal>s3</> and <literal>s4</>. On the other hand,
        <literal> ANY 3 (s1, s2, s3, s4)</> makes transaction commits wait
        until their WAL records are received by at least three standbys from
        four listed servers.
>>>>>>> cf038dce
        </para>
        <para>
        The third syntax was used before <productname>PostgreSQL</>
        version 9.6 and is still supported. It's the same as the first syntax
        with <replaceable class="parameter">num_sync</replaceable> equal to 1.
        For example, <literal>1 (s1, s2)</> and
        <literal>s1, s2</> have the same meaning: either <literal>s1</>
        or <literal>s2</> is chosen as a synchronous standby.
       </para>
       <para>
        The name of a standby server for this purpose is the
        <varname>application_name</> setting of the standby, as set in the
        <varname>primary_conninfo</> of the standby's WAL receiver.  There is
        no mechanism to enforce uniqueness. In case of duplicates one of the
        matching standbys will be considered as higher priority, though
        exactly which one is indeterminate.
        The special entry <literal>*</> matches any
        <varname>application_name</>, including the default application name
        of <literal>walreceiver</>.
       </para>
       <note>
        <para>
         Each <replaceable class="parameter">standby_name</replaceable>
         should have the form of a valid SQL identifier, unless it
         is <literal>*</>.  You can use double-quoting if necessary.  But note
         that <replaceable class="parameter">standby_name</replaceable>s are
         compared to standby application names case-insensitively, whether
         double-quoted or not.
        </para>
       </note>
       <para>
        If no synchronous standby names are specified here, then synchronous
        replication is not enabled and transaction commits will not wait for
        replication.  This is the default configuration.  Even when
        synchronous replication is enabled, individual transactions can be
        configured not to wait for replication by setting the
        <xref linkend="guc-synchronous-commit"> parameter to
        <literal>local</> or <literal>off</>.
       </para>
       <para>
        This parameter can only be set in the <filename>postgresql.conf</>
        file or on the server command line.
       </para>
      </listitem>
     </varlistentry>

     <varlistentry id="guc-vacuum-defer-cleanup-age" xreflabel="vacuum_defer_cleanup_age">
      <term><varname>vacuum_defer_cleanup_age</varname> (<type>integer</type>)
      <indexterm>
       <primary><varname>vacuum_defer_cleanup_age</> configuration parameter</primary>
      </indexterm>
      </term>
      <listitem>
       <para>
        Specifies the number of transactions by which <command>VACUUM</> and
        <acronym>HOT</> updates will defer cleanup of dead row versions. The
        default is zero transactions, meaning that dead row versions can be
        removed as soon as possible, that is, as soon as they are no longer
        visible to any open transaction.  You may wish to set this to a
        non-zero value on a primary server that is supporting hot standby
        servers, as described in <xref linkend="hot-standby">.  This allows
        more time for queries on the standby to complete without incurring
        conflicts due to early cleanup of rows.  However, since the value
        is measured in terms of number of write transactions occurring on the
        primary server, it is difficult to predict just how much additional
        grace time will be made available to standby queries.
        This parameter can only be set in the <filename>postgresql.conf</>
        file or on the server command line.
       </para>
       <para>
        You should also consider setting <varname>hot_standby_feedback</>
        on standby server(s) as an alternative to using this parameter.
       </para>
       <para>
        This does not prevent cleanup of dead rows which have reached the age
        specified by <varname>old_snapshot_threshold</>.
       </para>
      </listitem>
     </varlistentry>

     </variablelist>
    </sect2>

    <sect2 id="runtime-config-replication-standby">
     <title>Standby Servers</title>

     <para>
      These settings control the behavior of a standby server that is
      to receive replication data.  Their values on the master server
      are irrelevant.
     </para>

    <variablelist>

     <varlistentry id="guc-hot-standby" xreflabel="hot_standby">
      <term><varname>hot_standby</varname> (<type>boolean</type>)
      <indexterm>
       <primary><varname>hot_standby</> configuration parameter</primary>
      </indexterm>
      </term>
      <listitem>
       <para>
        Specifies whether or not you can connect and run queries during
        recovery, as described in <xref linkend="hot-standby">.
        The default value is <literal>off</literal>.
        This parameter can only be set at server start. It only has effect
        during archive recovery or in standby mode.
       </para>
      </listitem>
     </varlistentry>

     <varlistentry id="guc-max-standby-archive-delay" xreflabel="max_standby_archive_delay">
      <term><varname>max_standby_archive_delay</varname> (<type>integer</type>)
      <indexterm>
       <primary><varname>max_standby_archive_delay</> configuration parameter</primary>
      </indexterm>
      </term>
      <listitem>
       <para>
        When Hot Standby is active, this parameter determines how long the
        standby server should wait before canceling standby queries that
        conflict with about-to-be-applied WAL entries, as described in
        <xref linkend="hot-standby-conflict">.
        <varname>max_standby_archive_delay</> applies when WAL data is
        being read from WAL archive (and is therefore not current).
        The default is 30 seconds. Units are milliseconds if not specified.
        A value of -1 allows the standby to wait forever for conflicting
        queries to complete.
        This parameter can only be set in the <filename>postgresql.conf</>
        file or on the server command line.
       </para>
       <para>
        Note that <varname>max_standby_archive_delay</> is not the same as the
        maximum length of time a query can run before cancellation; rather it
        is the maximum total time allowed to apply any one WAL segment's data.
        Thus, if one query has resulted in significant delay earlier in the
        WAL segment, subsequent conflicting queries will have much less grace
        time.
       </para>
      </listitem>
     </varlistentry>

     <varlistentry id="guc-max-standby-streaming-delay" xreflabel="max_standby_streaming_delay">
      <term><varname>max_standby_streaming_delay</varname> (<type>integer</type>)
      <indexterm>
       <primary><varname>max_standby_streaming_delay</> configuration parameter</primary>
      </indexterm>
      </term>
      <listitem>
       <para>
        When Hot Standby is active, this parameter determines how long the
        standby server should wait before canceling standby queries that
        conflict with about-to-be-applied WAL entries, as described in
        <xref linkend="hot-standby-conflict">.
        <varname>max_standby_streaming_delay</> applies when WAL data is
        being received via streaming replication.
        The default is 30 seconds. Units are milliseconds if not specified.
        A value of -1 allows the standby to wait forever for conflicting
        queries to complete.
        This parameter can only be set in the <filename>postgresql.conf</>
        file or on the server command line.
       </para>
       <para>
        Note that <varname>max_standby_streaming_delay</> is not the same as
        the maximum length of time a query can run before cancellation; rather
        it is the maximum total time allowed to apply WAL data once it has
        been received from the primary server.  Thus, if one query has
        resulted in significant delay, subsequent conflicting queries will
        have much less grace time until the standby server has caught up
        again.
       </para>
      </listitem>
     </varlistentry>

     <varlistentry id="guc-wal-receiver-status-interval" xreflabel="wal_receiver_status_interval">
      <term><varname>wal_receiver_status_interval</varname> (<type>integer</type>)
      <indexterm>
       <primary><varname>wal_receiver_status_interval</> configuration parameter</primary>
      </indexterm>
      </term>
      <listitem>
      <para>
       Specifies the minimum frequency for the WAL receiver
       process on the standby to send information about replication progress
       to the primary or upstream standby, where it can be seen using the
       <link linkend="monitoring-stats-views-table">
       <literal>pg_stat_replication</></link> view.  The standby will report
       the last transaction log position it has written, the last position it
       has flushed to disk, and the last position it has applied.
       This parameter's
       value is the maximum interval, in seconds, between reports.  Updates are
       sent each time the write or flush positions change, or at least as
       often as specified by this parameter.  Thus, the apply position may
       lag slightly behind the true position.  Setting this parameter to zero
       disables status updates completely.  This parameter can only be set in
       the <filename>postgresql.conf</> file or on the server command line.
       The default value is 10 seconds.
      </para>
      </listitem>
     </varlistentry>

     <varlistentry id="guc-hot-standby-feedback" xreflabel="hot_standby_feedback">
      <term><varname>hot_standby_feedback</varname> (<type>boolean</type>)
      <indexterm>
       <primary><varname>hot_standby_feedback</> configuration parameter</primary>
      </indexterm>
      </term>
      <listitem>
       <para>
        Specifies whether or not a hot standby will send feedback to the primary
        or upstream standby
        about queries currently executing on the standby. This parameter can
        be used to eliminate query cancels caused by cleanup records, but
        can cause database bloat on the primary for some workloads.
        Feedback messages will not be sent more frequently than once per
        <varname>wal_receiver_status_interval</>. The default value is
        <literal>off</literal>. This parameter can only be set in the
        <filename>postgresql.conf</> file or on the server command line.
       </para>
       <para>
        If cascaded replication is in use the feedback is passed upstream
        until it eventually reaches the primary.  Standbys make no other use
        of feedback they receive other than to pass upstream.
       </para>
       <para>
        This setting does not override the behavior of
        <varname>old_snapshot_threshold</> on the primary; a snapshot on the
        standby which exceeds the primary's age threshold can become invalid,
        resulting in cancellation of transactions on the standby.  This is
        because <varname>old_snapshot_threshold</> is intended to provide an
        absolute limit on the time which dead rows can contribute to bloat,
        which would otherwise be violated because of the configuration of a
        standby.
       </para>
      </listitem>
     </varlistentry>

     <varlistentry id="guc-wal-receiver-timeout" xreflabel="wal_receiver_timeout">
      <term><varname>wal_receiver_timeout</varname> (<type>integer</type>)
      <indexterm>
       <primary><varname>wal_receiver_timeout</> configuration parameter</primary>
      </indexterm>
      </term>
      <listitem>
       <para>
        Terminate replication connections that are inactive longer
        than the specified number of milliseconds. This is useful for
        the receiving standby server to detect a primary node crash or network
        outage.
        A value of zero disables the timeout mechanism.  This parameter
        can only be set in
        the <filename>postgresql.conf</> file or on the server command line.
        The default value is 60 seconds.
       </para>
      </listitem>
     </varlistentry>

     <varlistentry id="guc-wal-retrieve-retry-interval" xreflabel="wal_retrieve_retry_interval">
      <term><varname>wal_retrieve_retry_interval</varname> (<type>integer</type>)
      <indexterm>
       <primary><varname>wal_retrieve_retry_interval</> configuration parameter</primary>
      </indexterm>
      </term>
      <listitem>
       <para>
        Specify how long the standby server should wait when WAL data is not
        available from any sources (streaming replication,
        local <filename>pg_xlog</> or WAL archive) before retrying to
        retrieve WAL data.  This parameter can only be set in the
        <filename>postgresql.conf</> file or on the server command line.
        The default value is 5 seconds. Units are milliseconds if not specified.
       </para>
       <para>
        This parameter is useful in configurations where a node in recovery
        needs to control the amount of time to wait for new WAL data to be
        available. For example, in archive recovery, it is possible to
        make the recovery more responsive in the detection of a new WAL
        log file by reducing the value of this parameter. On a system with
        low WAL activity, increasing it reduces the amount of requests necessary
        to access WAL archives, something useful for example in cloud
        environments where the amount of times an infrastructure is accessed
        is taken into account.
       </para>
      </listitem>
     </varlistentry>

     </variablelist>
    </sect2>
   </sect1>

   <sect1 id="runtime-config-query">
    <title>Query Planning</title>

    <sect2 id="runtime-config-query-enable">
     <title>Planner Method Configuration</title>

      <para>
       These configuration parameters provide a crude method of
       influencing the query plans chosen by the query optimizer. If
       the default plan chosen by the optimizer for a particular query
       is not optimal, a <emphasis>temporary</> solution is to use one
       of these configuration parameters to force the optimizer to
       choose a different plan.
       Better ways to improve the quality of the
       plans chosen by the optimizer include adjusting the planer cost
       constants (see <xref linkend="runtime-config-query-constants">),
       running <xref linkend="sql-analyze"> manually, increasing
       the value of the <xref
       linkend="guc-default-statistics-target"> configuration parameter,
       and increasing the amount of statistics collected for
       specific columns using <command>ALTER TABLE SET
       STATISTICS</command>.
      </para>

     <variablelist>
     <varlistentry id="guc-enable-bitmapscan" xreflabel="enable_bitmapscan">
      <term><varname>enable_bitmapscan</varname> (<type>boolean</type>)
      <indexterm>
       <primary>bitmap scan</primary>
      </indexterm>
      <indexterm>
       <primary><varname>enable_bitmapscan</> configuration parameter</primary>
      </indexterm>
      </term>
      <listitem>
       <para>
        Enables or disables the query planner's use of bitmap-scan plan
        types. The default is <literal>on</>.
       </para>
      </listitem>
     </varlistentry>

     <varlistentry id="guc-enable-hashagg" xreflabel="enable_hashagg">
      <term><varname>enable_hashagg</varname> (<type>boolean</type>)
      <indexterm>
       <primary><varname>enable_hashagg</> configuration parameter</primary>
      </indexterm>
      </term>
      <listitem>
       <para>
        Enables or disables the query planner's use of hashed
        aggregation plan types. The default is <literal>on</>.
       </para>
      </listitem>
     </varlistentry>

     <varlistentry id="guc-enable-hashjoin" xreflabel="enable_hashjoin">
      <term><varname>enable_hashjoin</varname> (<type>boolean</type>)
      <indexterm>
       <primary><varname>enable_hashjoin</> configuration parameter</primary>
      </indexterm>
      </term>
      <listitem>
       <para>
        Enables or disables the query planner's use of hash-join plan
        types. The default is <literal>on</>.
       </para>
      </listitem>
     </varlistentry>

     <varlistentry id="guc-enable-indexscan" xreflabel="enable_indexscan">
      <term><varname>enable_indexscan</varname> (<type>boolean</type>)
      <indexterm>
       <primary>index scan</primary>
      </indexterm>
      <indexterm>
       <primary><varname>enable_indexscan</> configuration parameter</primary>
      </indexterm>
      </term>
      <listitem>
       <para>
        Enables or disables the query planner's use of index-scan plan
        types. The default is <literal>on</>.
       </para>
      </listitem>
     </varlistentry>

     <varlistentry id="guc-enable-indexonlyscan" xreflabel="enable_indexonlyscan">
      <term><varname>enable_indexonlyscan</varname> (<type>boolean</type>)
      <indexterm>
       <primary><varname>enable_indexonlyscan</> configuration parameter</primary>
      </indexterm>
      </term>
      <listitem>
       <para>
        Enables or disables the query planner's use of index-only-scan plan
        types (see <xref linkend="indexes-index-only-scans">).
        The default is <literal>on</>.
       </para>
      </listitem>
     </varlistentry>

     <varlistentry id="guc-enable-material" xreflabel="enable_material">
      <term><varname>enable_material</varname> (<type>boolean</type>)
      <indexterm>
       <primary><varname>enable_material</> configuration parameter</primary>
      </indexterm>
      </term>
      <listitem>
       <para>
        Enables or disables the query planner's use of materialization.
        It is impossible to suppress materialization entirely,
        but turning this variable off prevents the planner from inserting
        materialize nodes except in cases where it is required for correctness.
        The default is <literal>on</>.
       </para>
      </listitem>
     </varlistentry>

     <varlistentry id="guc-enable-mergejoin" xreflabel="enable_mergejoin">
      <term><varname>enable_mergejoin</varname> (<type>boolean</type>)
      <indexterm>
       <primary><varname>enable_mergejoin</> configuration parameter</primary>
      </indexterm>
      </term>
      <listitem>
       <para>
        Enables or disables the query planner's use of merge-join plan
        types. The default is <literal>on</>.
       </para>
      </listitem>
     </varlistentry>

     <varlistentry id="guc-enable-nestloop" xreflabel="enable_nestloop">
      <term><varname>enable_nestloop</varname> (<type>boolean</type>)
      <indexterm>
       <primary><varname>enable_nestloop</> configuration parameter</primary>
      </indexterm>
      </term>
      <listitem>
       <para>
        Enables or disables the query planner's use of nested-loop join
        plans. It is impossible to suppress nested-loop joins entirely,
        but turning this variable off discourages the planner from using
        one if there are other methods available. The default is
        <literal>on</>.
       </para>
      </listitem>
     </varlistentry>

     <varlistentry id="guc-enable-seqscan" xreflabel="enable_seqscan">
      <term><varname>enable_seqscan</varname> (<type>boolean</type>)
      <indexterm>
       <primary>sequential scan</primary>
      </indexterm>
      <indexterm>
       <primary><varname>enable_seqscan</> configuration parameter</primary>
      </indexterm>
      </term>
      <listitem>
       <para>
        Enables or disables the query planner's use of sequential scan
        plan types. It is impossible to suppress sequential scans
        entirely, but turning this variable off discourages the planner
        from using one if there are other methods available. The
        default is <literal>on</>.
       </para>
      </listitem>
     </varlistentry>

     <varlistentry id="guc-enable-sort" xreflabel="enable_sort">
      <term><varname>enable_sort</varname> (<type>boolean</type>)
      <indexterm>
       <primary><varname>enable_sort</> configuration parameter</primary>
      </indexterm>
      </term>
      <listitem>
       <para>
        Enables or disables the query planner's use of explicit sort
        steps. It is impossible to suppress explicit sorts entirely,
        but turning this variable off discourages the planner from
        using one if there are other methods available. The default
        is <literal>on</>.
       </para>
      </listitem>
     </varlistentry>

     <varlistentry id="guc-enable-tidscan" xreflabel="enable_tidscan">
      <term><varname>enable_tidscan</varname> (<type>boolean</type>)
      <indexterm>
       <primary><varname>enable_tidscan</> configuration parameter</primary>
      </indexterm>
      </term>
      <listitem>
       <para>
        Enables or disables the query planner's use of <acronym>TID</>
        scan plan types. The default is <literal>on</>.
       </para>
      </listitem>
     </varlistentry>

     </variablelist>
     </sect2>
     <sect2 id="runtime-config-query-constants">
     <title>Planner Cost Constants</title>

    <para>
     The <firstterm>cost</> variables described in this section are measured
     on an arbitrary scale.  Only their relative values matter, hence
     scaling them all up or down by the same factor will result in no change
     in the planner's choices.  By default, these cost variables are based on
     the cost of sequential page fetches; that is,
     <varname>seq_page_cost</> is conventionally set to <literal>1.0</>
     and the other cost variables are set with reference to that.  But
     you can use a different scale if you prefer, such as actual execution
     times in milliseconds on a particular machine.
    </para>

   <note>
    <para>
     Unfortunately, there is no well-defined method for determining ideal
     values for the cost variables.  They are best treated as averages over
     the entire mix of queries that a particular installation will receive.  This
     means that changing them on the basis of just a few experiments is very
     risky.
    </para>
   </note>

     <variablelist>

     <varlistentry id="guc-seq-page-cost" xreflabel="seq_page_cost">
      <term><varname>seq_page_cost</varname> (<type>floating point</type>)
      <indexterm>
       <primary><varname>seq_page_cost</> configuration parameter</primary>
      </indexterm>
      </term>
      <listitem>
       <para>
        Sets the planner's estimate of the cost of a disk page fetch
        that is part of a series of sequential fetches.  The default is 1.0.
        This value can be overridden for tables and indexes in a particular
        tablespace by setting the tablespace parameter of the same name
        (see <xref linkend="sql-altertablespace">).
       </para>
      </listitem>
     </varlistentry>

     <varlistentry id="guc-random-page-cost" xreflabel="random_page_cost">
      <term><varname>random_page_cost</varname> (<type>floating point</type>)
      <indexterm>
       <primary><varname>random_page_cost</> configuration parameter</primary>
      </indexterm>
      </term>
      <listitem>
       <para>
        Sets the planner's estimate of the cost of a
        non-sequentially-fetched disk page.  The default is 4.0.
        This value can be overridden for tables and indexes in a particular
        tablespace by setting the tablespace parameter of the same name
        (see <xref linkend="sql-altertablespace">).
       </para>

       <para>
        Reducing this value relative to <varname>seq_page_cost</>
        will cause the system to prefer index scans; raising it will
        make index scans look relatively more expensive.  You can raise
        or lower both values together to change the importance of disk I/O
        costs relative to CPU costs, which are described by the following
        parameters.
       </para>

       <para>
        Random access to mechanical disk storage is normally much more expensive
        than four times sequential access.  However, a lower default is used
        (4.0) because the majority of random accesses to disk, such as indexed
        reads, are assumed to be in cache.  The default value can be thought of
        as modeling random access as 40 times slower than sequential, while
        expecting 90% of random reads to be cached.
       </para>

       <para>
        If you believe a 90% cache rate is an incorrect assumption
        for your workload, you can increase random_page_cost to better
        reflect the true cost of random storage reads. Correspondingly,
        if your data is likely to be completely in cache, such as when
        the database is smaller than the total server memory, decreasing
        random_page_cost can be appropriate.  Storage that has a low random
        read cost relative to sequential, e.g. solid-state drives, might
        also be better modeled with a lower value for random_page_cost.
       </para>

       <tip>
        <para>
         Although the system will let you set <varname>random_page_cost</> to
         less than <varname>seq_page_cost</>, it is not physically sensible
         to do so.  However, setting them equal makes sense if the database
         is entirely cached in RAM, since in that case there is no penalty
         for touching pages out of sequence.  Also, in a heavily-cached
         database you should lower both values relative to the CPU parameters,
         since the cost of fetching a page already in RAM is much smaller
         than it would normally be.
        </para>
       </tip>
      </listitem>
     </varlistentry>

     <varlistentry id="guc-cpu-tuple-cost" xreflabel="cpu_tuple_cost">
      <term><varname>cpu_tuple_cost</varname> (<type>floating point</type>)
      <indexterm>
       <primary><varname>cpu_tuple_cost</> configuration parameter</primary>
      </indexterm>
      </term>
      <listitem>
       <para>
        Sets the planner's estimate of the cost of processing
        each row during a query.
        The default is 0.01.
       </para>
      </listitem>
     </varlistentry>

     <varlistentry id="guc-cpu-index-tuple-cost" xreflabel="cpu_index_tuple_cost">
      <term><varname>cpu_index_tuple_cost</varname> (<type>floating point</type>)
      <indexterm>
       <primary><varname>cpu_index_tuple_cost</> configuration parameter</primary>
      </indexterm>
      </term>
      <listitem>
       <para>
        Sets the planner's estimate of the cost of processing
        each index entry during an index scan.
        The default is 0.005.
       </para>
      </listitem>
     </varlistentry>

     <varlistentry id="guc-cpu-operator-cost" xreflabel="cpu_operator_cost">
      <term><varname>cpu_operator_cost</varname> (<type>floating point</type>)
      <indexterm>
       <primary><varname>cpu_operator_cost</> configuration parameter</primary>
      </indexterm>
      </term>
      <listitem>
       <para>
        Sets the planner's estimate of the cost of processing each
        operator or function executed during a query.
        The default is 0.0025.
       </para>
      </listitem>
     </varlistentry>

     <varlistentry id="guc-parallel-setup-cost" xreflabel="parallel_setup_cost">
      <term><varname>parallel_setup_cost</varname> (<type>floating point</type>)
      <indexterm>
       <primary><varname>parallel_setup_cost</> configuration parameter</primary>
      </indexterm>
      </term>
      <listitem>
       <para>
        Sets the planner's estimate of the cost of launching parallel worker
        processes.
        The default is 1000.
       </para>
      </listitem>
     </varlistentry>

     <varlistentry id="guc-parallel-tuple-cost" xreflabel="parallel_tuple_cost">
      <term><varname>parallel_tuple_cost</varname> (<type>floating point</type>)
      <indexterm>
       <primary><varname>parallel_tuple_cost</> configuration parameter</primary>
      </indexterm>
      </term>
      <listitem>
       <para>
        Sets the planner's estimate of the cost of transferring one tuple
        from a parallel worker process to another process.
        The default is 0.1.
       </para>
      </listitem>
     </varlistentry>

     <varlistentry id="guc-min-parallel-relation-size" xreflabel="min_parallel_relation_size">
      <term><varname>min_parallel_relation_size</varname> (<type>integer</type>)
      <indexterm>
       <primary><varname>min_parallel_relation_size</> configuration parameter</primary>
      </indexterm>
      </term>
      <listitem>
       <para>
        Sets the minimum size of relations to be considered for parallel scan.
        The default is 8 megabytes (<literal>8MB</>).
       </para>
      </listitem>
     </varlistentry>

     <varlistentry id="guc-effective-cache-size" xreflabel="effective_cache_size">
      <term><varname>effective_cache_size</varname> (<type>integer</type>)
      <indexterm>
       <primary><varname>effective_cache_size</> configuration parameter</primary>
      </indexterm>
      </term>
      <listitem>
       <para>
        Sets the planner's assumption about the effective size of the
        disk cache that is available to a single query.  This is
        factored into estimates of the cost of using an index; a
        higher value makes it more likely index scans will be used, a
        lower value makes it more likely sequential scans will be
        used. When setting this parameter you should consider both
        <productname>PostgreSQL</productname>'s shared buffers and the
        portion of the kernel's disk cache that will be used for
        <productname>PostgreSQL</productname> data files.  Also, take
        into account the expected number of concurrent queries on different
        tables, since they will have to share the available
        space.  This parameter has no effect on the size of shared
        memory allocated by <productname>PostgreSQL</productname>, nor
        does it reserve kernel disk cache; it is used only for estimation
        purposes.  The system also does not assume data remains in
        the disk cache between queries.  The default is 4 gigabytes
        (<literal>4GB</>).
       </para>
      </listitem>
     </varlistentry>

     </variablelist>

    </sect2>
     <sect2 id="runtime-config-query-geqo">
     <title>Genetic Query Optimizer</title>

     <para>
      The genetic query optimizer (GEQO) is an algorithm that does query
      planning using heuristic searching.  This reduces planning time for
      complex queries (those joining many relations), at the cost of producing
      plans that are sometimes inferior to those found by the normal
      exhaustive-search algorithm.
      For more information see <xref linkend="geqo">.
     </para>

     <variablelist>

     <varlistentry id="guc-geqo" xreflabel="geqo">
      <term><varname>geqo</varname> (<type>boolean</type>)
      <indexterm>
       <primary>genetic query optimization</primary>
      </indexterm>
      <indexterm>
       <primary>GEQO</primary>
       <see>genetic query optimization</see>
      </indexterm>
      <indexterm>
       <primary><varname>geqo</> configuration parameter</primary>
      </indexterm>
      </term>
      <listitem>
       <para>
        Enables or disables genetic query optimization.
        This is on by default.  It is usually best not to turn it off in
        production; the <varname>geqo_threshold</varname> variable provides
        more granular control of GEQO.
       </para>
      </listitem>
     </varlistentry>

     <varlistentry id="guc-geqo-threshold" xreflabel="geqo_threshold">
      <term><varname>geqo_threshold</varname> (<type>integer</type>)
      <indexterm>
       <primary><varname>geqo_threshold</> configuration parameter</primary>
      </indexterm>
      </term>
      <listitem>
       <para>
        Use genetic query optimization to plan queries with at least
        this many <literal>FROM</> items involved. (Note that a
        <literal>FULL OUTER JOIN</> construct counts as only one <literal>FROM</>
        item.) The default is 12. For simpler queries it is usually best
        to use the regular, exhaustive-search planner, but for queries with
        many tables the exhaustive search takes too long, often
        longer than the penalty of executing a suboptimal plan.  Thus,
        a threshold on the size of the query is a convenient way to manage
        use of GEQO.
       </para>
      </listitem>
     </varlistentry>

     <varlistentry id="guc-geqo-effort" xreflabel="geqo_effort">
      <term><varname>geqo_effort</varname> (<type>integer</type>)
      <indexterm>
       <primary><varname>geqo_effort</> configuration parameter</primary>
      </indexterm>
      </term>
      <listitem>
       <para>
        Controls the trade-off between planning time and query plan
        quality in GEQO. This variable must be an integer in the
        range from 1 to 10. The default value is five. Larger values
        increase the time spent doing query planning, but also
        increase the likelihood that an efficient query plan will be
        chosen.
       </para>

       <para>
        <varname>geqo_effort</varname> doesn't actually do anything
        directly; it is only used to compute the default values for
        the other variables that influence GEQO behavior (described
        below). If you prefer, you can set the other parameters by
        hand instead.
       </para>
      </listitem>
     </varlistentry>

     <varlistentry id="guc-geqo-pool-size" xreflabel="geqo_pool_size">
      <term><varname>geqo_pool_size</varname> (<type>integer</type>)
      <indexterm>
       <primary><varname>geqo_pool_size</> configuration parameter</primary>
      </indexterm>
      </term>
      <listitem>
       <para>
        Controls the pool size used by GEQO, that is the
        number of individuals in the genetic population.  It must be
        at least two, and useful values are typically 100 to 1000.  If
        it is set to zero (the default setting) then a suitable
        value is chosen based on <varname>geqo_effort</varname> and
        the number of tables in the query.
       </para>
      </listitem>
     </varlistentry>

     <varlistentry id="guc-geqo-generations" xreflabel="geqo_generations">
      <term><varname>geqo_generations</varname> (<type>integer</type>)
      <indexterm>
       <primary><varname>geqo_generations</> configuration parameter</primary>
      </indexterm>
      </term>
      <listitem>
       <para>
        Controls the number of generations used by GEQO, that is
        the number of iterations of the algorithm.  It must
        be at least one, and useful values are in the same range as
        the pool size.  If it is set to zero (the default setting)
        then a suitable value is chosen based on
        <varname>geqo_pool_size</varname>.
       </para>
      </listitem>
     </varlistentry>

     <varlistentry id="guc-geqo-selection-bias" xreflabel="geqo_selection_bias">
      <term><varname>geqo_selection_bias</varname> (<type>floating point</type>)
      <indexterm>
       <primary><varname>geqo_selection_bias</> configuration parameter</primary>
      </indexterm>
      </term>
      <listitem>
       <para>
        Controls the selection bias used by GEQO. The selection bias
        is the selective pressure within the population. Values can be
        from 1.50 to 2.00; the latter is the default.
       </para>
      </listitem>
     </varlistentry>

     <varlistentry id="guc-geqo-seed" xreflabel="geqo_seed">
      <term><varname>geqo_seed</varname> (<type>floating point</type>)
      <indexterm>
       <primary><varname>geqo_seed</> configuration parameter</primary>
      </indexterm>
      </term>
      <listitem>
       <para>
        Controls the initial value of the random number generator used
        by GEQO to select random paths through the join order search space.
        The value can range from zero (the default) to one.  Varying the
        value changes the set of join paths explored, and may result in a
        better or worse best path being found.
       </para>
      </listitem>
     </varlistentry>

     </variablelist>
    </sect2>
     <sect2 id="runtime-config-query-other">
     <title>Other Planner Options</title>

     <variablelist>

     <varlistentry id="guc-default-statistics-target" xreflabel="default_statistics_target">
      <term><varname>default_statistics_target</varname> (<type>integer</type>)
      <indexterm>
       <primary><varname>default_statistics_target</> configuration parameter</primary>
      </indexterm>
      </term>
      <listitem>
       <para>
        Sets the default statistics target for table columns without
        a column-specific target set via <command>ALTER TABLE
        SET STATISTICS</>.  Larger values increase the time needed to
        do <command>ANALYZE</>, but might improve the quality of the
        planner's estimates. The default is 100. For more information
        on the use of statistics by the <productname>PostgreSQL</>
        query planner, refer to <xref linkend="planner-stats">.
       </para>
      </listitem>
     </varlistentry>

     <varlistentry id="guc-constraint-exclusion" xreflabel="constraint_exclusion">
      <term><varname>constraint_exclusion</varname> (<type>enum</type>)
      <indexterm>
       <primary>constraint exclusion</primary>
      </indexterm>
      <indexterm>
       <primary><varname>constraint_exclusion</> configuration parameter</primary>
      </indexterm>
      </term>
      <listitem>
       <para>
        Controls the query planner's use of table constraints to
        optimize queries.
        The allowed values of <varname>constraint_exclusion</> are
        <literal>on</> (examine constraints for all tables),
        <literal>off</> (never examine constraints), and
        <literal>partition</> (examine constraints only for inheritance child
        tables and <literal>UNION ALL</> subqueries).
        <literal>partition</> is the default setting.
        It is often used with inheritance and partitioned tables to
        improve performance.
      </para>

       <para>
        When this parameter allows it for a particular table, the planner
        compares query conditions with the table's <literal>CHECK</>
        constraints, and omits scanning tables for which the conditions
        contradict the constraints.  For example:

<programlisting>
CREATE TABLE parent(key integer, ...);
CREATE TABLE child1000(check (key between 1000 and 1999)) INHERITS(parent);
CREATE TABLE child2000(check (key between 2000 and 2999)) INHERITS(parent);
...
SELECT * FROM parent WHERE key = 2400;
</programlisting>

        With constraint exclusion enabled, this <command>SELECT</>
        will not scan <structname>child1000</> at all, improving performance.
       </para>

       <para>
        Currently, constraint exclusion is enabled by default
        only for cases that are often used to implement table partitioning.
        Turning it on for all tables imposes extra planning overhead that is
        quite noticeable on simple queries, and most often will yield no
        benefit for simple queries.  If you have no partitioned tables
        you might prefer to turn it off entirely.
       </para>

       <para>
        Refer to <xref linkend="ddl-partitioning-constraint-exclusion"> for
        more information on using constraint exclusion and partitioning.
       </para>
      </listitem>
     </varlistentry>

     <varlistentry id="guc-cursor-tuple-fraction" xreflabel="cursor_tuple_fraction">
      <term><varname>cursor_tuple_fraction</varname> (<type>floating point</type>)
      <indexterm>
       <primary><varname>cursor_tuple_fraction</> configuration parameter</primary>
      </indexterm>
      </term>
      <listitem>
       <para>
        Sets the planner's estimate of the fraction of a cursor's rows that
        will be retrieved.  The default is 0.1.  Smaller values of this
        setting bias the planner towards using <quote>fast start</> plans
        for cursors, which will retrieve the first few rows quickly while
        perhaps taking a long time to fetch all rows.  Larger values
        put more emphasis on the total estimated time.  At the maximum
        setting of 1.0, cursors are planned exactly like regular queries,
        considering only the total estimated time and not how soon the
        first rows might be delivered.
       </para>
      </listitem>
     </varlistentry>

     <varlistentry id="guc-from-collapse-limit" xreflabel="from_collapse_limit">
      <term><varname>from_collapse_limit</varname> (<type>integer</type>)
      <indexterm>
       <primary><varname>from_collapse_limit</> configuration parameter</primary>
      </indexterm>
      </term>
      <listitem>
       <para>
        The planner will merge sub-queries into upper queries if the
        resulting <literal>FROM</literal> list would have no more than
        this many items.  Smaller values reduce planning time but might
        yield inferior query plans.  The default is eight.
        For more information see <xref linkend="explicit-joins">.
       </para>

       <para>
        Setting this value to <xref linkend="guc-geqo-threshold"> or more
        may trigger use of the GEQO planner, resulting in non-optimal
        plans.  See <xref linkend="runtime-config-query-geqo">.
       </para>
      </listitem>
     </varlistentry>

     <varlistentry id="guc-join-collapse-limit" xreflabel="join_collapse_limit">
      <term><varname>join_collapse_limit</varname> (<type>integer</type>)
      <indexterm>
       <primary><varname>join_collapse_limit</> configuration parameter</primary>
      </indexterm>
      </term>
      <listitem>
       <para>
        The planner will rewrite explicit <literal>JOIN</>
        constructs (except <literal>FULL JOIN</>s) into lists of
        <literal>FROM</> items whenever a list of no more than this many items
        would result.  Smaller values reduce planning time but might
        yield inferior query plans.
       </para>

       <para>
        By default, this variable is set the same as
        <varname>from_collapse_limit</varname>, which is appropriate
        for most uses. Setting it to 1 prevents any reordering of
        explicit <literal>JOIN</>s. Thus, the explicit join order
        specified in the query will be the actual order in which the
        relations are joined. Because the query planner does not always choose
        the optimal join order, advanced users can elect to
        temporarily set this variable to 1, and then specify the join
        order they desire explicitly.
        For more information see <xref linkend="explicit-joins">.
       </para>

       <para>
        Setting this value to <xref linkend="guc-geqo-threshold"> or more
        may trigger use of the GEQO planner, resulting in non-optimal
        plans.  See <xref linkend="runtime-config-query-geqo">.
       </para>
      </listitem>
     </varlistentry>

     <varlistentry id="guc-force-parallel-mode" xreflabel="force_parallel_mode">
      <term><varname>force_parallel_mode</varname> (<type>enum</type>)
      <indexterm>
       <primary><varname>force_parallel_mode</> configuration parameter</primary>
      </indexterm>
      </term>
      <listitem>
       <para>
        Allows the use of parallel queries for testing purposes even in cases
        where no performance benefit is expected.
        The allowed values of <varname>force_parallel_mode</> are
        <literal>off</> (use parallel mode only when it is expected to improve
        performance), <literal>on</> (force parallel query for all queries
        for which it is thought to be safe), and <literal>regress</> (like
        <literal>on</>, but with additional behavior changes as explained
        below).
       </para>

       <para>
        More specifically, setting this value to <literal>on</> will add
        a <literal>Gather</> node to the top of any query plan for which this
        appears to be safe, so that the query runs inside of a parallel worker.
        Even when a parallel worker is not available or cannot be used,
        operations such as starting a subtransaction that would be prohibited
        in a parallel query context will be prohibited unless the planner
        believes that this will cause the query to fail.  If failures or
        unexpected results occur when this option is set, some functions used
        by the query may need to be marked <literal>PARALLEL UNSAFE</literal>
        (or, possibly, <literal>PARALLEL RESTRICTED</literal>).
       </para>

       <para>
        Setting this value to <literal>regress</> has all of the same effects
        as setting it to <literal>on</> plus some additional effects that are
        intended to facilitate automated regression testing.  Normally,
        messages from a parallel worker include a context line indicating that,
        but a setting of <literal>regress</> suppresses this line so that the
        output is the same as in non-parallel execution.  Also,
        the <literal>Gather</> nodes added to plans by this setting are hidden
        in <literal>EXPLAIN</> output so that the output matches what
        would be obtained if this setting were turned <literal>off</>.
       </para>
      </listitem>
     </varlistentry>

     </variablelist>
    </sect2>
   </sect1>

   <sect1 id="runtime-config-logging">
    <title>Error Reporting and Logging</title>

    <indexterm zone="runtime-config-logging">
     <primary>server log</primary>
    </indexterm>

    <sect2 id="runtime-config-logging-where">
     <title>Where To Log</title>

     <indexterm zone="runtime-config-logging-where">
      <primary>where to log</primary>
     </indexterm>

     <variablelist>

     <varlistentry id="guc-log-destination" xreflabel="log_destination">
      <term><varname>log_destination</varname> (<type>string</type>)
      <indexterm>
       <primary><varname>log_destination</> configuration parameter</primary>
      </indexterm>
      </term>
      <listitem>
       <para>
        <productname>PostgreSQL</productname> supports several methods
         for logging server messages, including
         <systemitem>stderr</systemitem>, <systemitem>csvlog</systemitem> and
         <systemitem>syslog</systemitem>. On Windows,
         <systemitem>eventlog</systemitem> is also supported. Set this
         parameter to a list of desired log destinations separated by
         commas. The default is to log to <systemitem>stderr</systemitem>
         only.
         This parameter can only be set in the <filename>postgresql.conf</>
         file or on the server command line.
       </para>
       <para>
        If <systemitem>csvlog</> is included in <varname>log_destination</>,
        log entries are output in <quote>comma separated
        value</> (<acronym>CSV</>) format, which is convenient for
        loading logs into programs.
        See <xref linkend="runtime-config-logging-csvlog"> for details.
        <xref linkend="guc-logging-collector"> must be enabled to generate
        CSV-format log output.
       </para>

       <note>
        <para>
         On most Unix systems, you will need to alter the configuration of
         your system's <application>syslog</application> daemon in order
         to make use of the <systemitem>syslog</systemitem> option for
         <varname>log_destination</>.  <productname>PostgreSQL</productname>
         can log to <application>syslog</application> facilities
         <literal>LOCAL0</> through <literal>LOCAL7</> (see <xref
         linkend="guc-syslog-facility">), but the default
         <application>syslog</application> configuration on most platforms
         will discard all such messages.  You will need to add something like:
<programlisting>
local0.*    /var/log/postgresql
</programlisting>
         to the  <application>syslog</application> daemon's configuration file
         to make it work.
        </para>
        <para>
         On Windows, when you use the <literal>eventlog</literal>
         option for <varname>log_destination</>, you should
         register an event source and its library with the operating
         system so that the Windows Event Viewer can display event
         log messages cleanly.
         See <xref linkend="event-log-registration"> for details.
        </para>
       </note>
      </listitem>
     </varlistentry>

     <varlistentry id="guc-logging-collector" xreflabel="logging_collector">
      <term><varname>logging_collector</varname> (<type>boolean</type>)
      <indexterm>
       <primary><varname>logging_collector</> configuration parameter</primary>
      </indexterm>
      </term>
      <listitem>
       <para>
         This parameter enables the <firstterm>logging collector</>, which
         is a background process that captures log messages
         sent to <systemitem>stderr</> and redirects them into log files.
         This approach is often more useful than
         logging to <application>syslog</>, since some types of messages
         might not appear in <application>syslog</> output.  (One common
         example is dynamic-linker failure messages; another is error messages
         produced by scripts such as <varname>archive_command</>.)
         This parameter can only be set at server start.
       </para>

       <note>
        <para>
         It is possible to log to <systemitem>stderr</> without using the
         logging collector; the log messages will just go to wherever the
         server's <systemitem>stderr</> is directed.  However, that method is
         only suitable for low log volumes, since it provides no convenient
         way to rotate log files.  Also, on some platforms not using the
         logging collector can result in lost or garbled log output, because
         multiple processes writing concurrently to the same log file can
         overwrite each other's output.
        </para>
       </note>

       <note>
        <para>
          The logging collector is designed to never lose messages.  This means
          that in case of extremely high load, server processes could be
          blocked while trying to send additional log messages when the
          collector has fallen behind.  In contrast, <application>syslog</>
          prefers to drop messages if it cannot write them, which means it
          may fail to log some messages in such cases but it will not block
          the rest of the system.
        </para>
       </note>

      </listitem>
     </varlistentry>

     <varlistentry id="guc-log-directory" xreflabel="log_directory">
      <term><varname>log_directory</varname> (<type>string</type>)
      <indexterm>
       <primary><varname>log_directory</> configuration parameter</primary>
      </indexterm>
      </term>
      <listitem>
       <para>
        When <varname>logging_collector</> is enabled,
        this parameter determines the directory in which log files will be created.
        It can be specified as an absolute path, or relative to the
        cluster data directory.
        This parameter can only be set in the <filename>postgresql.conf</>
        file or on the server command line.
        The default is <literal>pg_log</literal>.
       </para>
      </listitem>
     </varlistentry>

     <varlistentry id="guc-log-filename" xreflabel="log_filename">
      <term><varname>log_filename</varname> (<type>string</type>)
      <indexterm>
       <primary><varname>log_filename</> configuration parameter</primary>
      </indexterm>
      </term>
      <listitem>
       <para>
        When <varname>logging_collector</varname> is enabled,
        this parameter sets the file names of the created log files.  The value
        is treated as a <function>strftime</function> pattern,
        so <literal>%</literal>-escapes can be used to specify time-varying
        file names.  (Note that if there are
        any time-zone-dependent <literal>%</literal>-escapes, the computation
        is done in the zone specified
        by <xref linkend="guc-log-timezone">.)
        The supported <literal>%</literal>-escapes are similar to those
        listed in the Open Group's <ulink
        url="http://pubs.opengroup.org/onlinepubs/009695399/functions/strftime.html">strftime
        </ulink> specification.
        Note that the system's <function>strftime</function> is not used
        directly, so platform-specific (nonstandard) extensions do not work.
        The default is <literal>postgresql-%Y-%m-%d_%H%M%S.log</literal>.
       </para>
       <para>
        If you specify a file name without escapes, you should plan to
        use a log rotation utility to avoid eventually filling the
        entire disk.  In releases prior to 8.4, if
        no <literal>%</literal> escapes were
        present, <productname>PostgreSQL</productname> would append
        the epoch of the new log file's creation time, but this is no
        longer the case.
       </para>
       <para>
        If CSV-format output is enabled in <varname>log_destination</>,
        <literal>.csv</> will be appended to the timestamped
        log file name to create the file name for CSV-format output.
        (If <varname>log_filename</> ends in <literal>.log</>, the suffix is
        replaced instead.)
       </para>
       <para>
        This parameter can only be set in the <filename>postgresql.conf</>
        file or on the server command line.
       </para>
      </listitem>
     </varlistentry>

     <varlistentry id="guc-log-file-mode" xreflabel="log_file_mode">
      <term><varname>log_file_mode</varname> (<type>integer</type>)
      <indexterm>
       <primary><varname>log_file_mode</> configuration parameter</primary>
      </indexterm>
      </term>
      <listitem>
       <para>
        On Unix systems this parameter sets the permissions for log files
        when <varname>logging_collector</varname> is enabled. (On Microsoft
        Windows this parameter is ignored.)
        The parameter value is expected to be a numeric mode
        specified in the format accepted by the
        <function>chmod</function> and <function>umask</function>
        system calls.  (To use the customary octal format the number
        must start with a <literal>0</literal> (zero).)
       </para>
       <para>
        The default permissions are <literal>0600</>, meaning only the
        server owner can read or write the log files.  The other commonly
        useful setting is <literal>0640</>, allowing members of the owner's
        group to read the files.  Note however that to make use of such a
        setting, you'll need to alter <xref linkend="guc-log-directory"> to
        store the files somewhere outside the cluster data directory.  In
        any case, it's unwise to make the log files world-readable, since
        they might contain sensitive data.
       </para>
       <para>
        This parameter can only be set in the <filename>postgresql.conf</>
        file or on the server command line.
       </para>
      </listitem>
     </varlistentry>

     <varlistentry id="guc-log-rotation-age" xreflabel="log_rotation_age">
      <term><varname>log_rotation_age</varname> (<type>integer</type>)
      <indexterm>
       <primary><varname>log_rotation_age</> configuration parameter</primary>
      </indexterm>
      </term>
      <listitem>
       <para>
        When <varname>logging_collector</varname> is enabled,
        this parameter determines the maximum lifetime of an individual log file.
        After this many minutes have elapsed, a new log file will
        be created.  Set to zero to disable time-based creation of
        new log files.
        This parameter can only be set in the <filename>postgresql.conf</>
        file or on the server command line.
       </para>
      </listitem>
     </varlistentry>

     <varlistentry id="guc-log-rotation-size" xreflabel="log_rotation_size">
      <term><varname>log_rotation_size</varname> (<type>integer</type>)
      <indexterm>
       <primary><varname>log_rotation_size</> configuration parameter</primary>
      </indexterm>
      </term>
      <listitem>
       <para>
        When <varname>logging_collector</varname> is enabled,
        this parameter determines the maximum size of an individual log file.
        After this many kilobytes have been emitted into a log file,
        a new log file will be created.  Set to zero to disable size-based
        creation of new log files.
        This parameter can only be set in the <filename>postgresql.conf</>
        file or on the server command line.
       </para>
      </listitem>
     </varlistentry>

     <varlistentry id="guc-log-truncate-on-rotation" xreflabel="log_truncate_on_rotation">
      <term><varname>log_truncate_on_rotation</varname> (<type>boolean</type>)
      <indexterm>
       <primary><varname>log_truncate_on_rotation</> configuration parameter</primary>
      </indexterm>
      </term>
      <listitem>
       <para>
        When <varname>logging_collector</varname> is enabled,
        this parameter will cause <productname>PostgreSQL</productname> to truncate (overwrite),
        rather than append to, any existing log file of the same name.
        However, truncation will occur only when a new file is being opened
        due to time-based rotation, not during server startup or size-based
        rotation.  When off, pre-existing files will be appended to in
        all cases.  For example, using this setting in combination with
        a <varname>log_filename</varname> like <literal>postgresql-%H.log</literal>
        would result in generating twenty-four hourly log files and then
        cyclically overwriting them.
        This parameter can only be set in the <filename>postgresql.conf</>
        file or on the server command line.
       </para>
       <para>
        Example:  To keep 7 days of logs, one log file per day named
        <literal>server_log.Mon</literal>, <literal>server_log.Tue</literal>,
        etc, and automatically overwrite last week's log with this week's log,
        set <varname>log_filename</varname> to <literal>server_log.%a</literal>,
        <varname>log_truncate_on_rotation</varname> to <literal>on</literal>, and
        <varname>log_rotation_age</varname> to <literal>1440</literal>.
       </para>
       <para>
        Example: To keep 24 hours of logs, one log file per hour, but
        also rotate sooner if the log file size exceeds 1GB, set
        <varname>log_filename</varname> to <literal>server_log.%H%M</literal>,
        <varname>log_truncate_on_rotation</varname> to <literal>on</literal>,
        <varname>log_rotation_age</varname> to <literal>60</literal>, and
        <varname>log_rotation_size</varname> to <literal>1000000</literal>.
        Including <literal>%M</> in <varname>log_filename</varname> allows
        any size-driven rotations that might occur to select a file name
        different from the hour's initial file name.
       </para>
      </listitem>
     </varlistentry>

     <varlistentry id="guc-syslog-facility" xreflabel="syslog_facility">
      <term><varname>syslog_facility</varname> (<type>enum</type>)
      <indexterm>
       <primary><varname>syslog_facility</> configuration parameter</primary>
      </indexterm>
      </term>
      <listitem>
       <para>
        When logging to <application>syslog</> is enabled, this parameter
        determines the <application>syslog</application>
        <quote>facility</quote> to be used.  You can choose
        from <literal>LOCAL0</>, <literal>LOCAL1</>,
        <literal>LOCAL2</>, <literal>LOCAL3</>, <literal>LOCAL4</>,
        <literal>LOCAL5</>, <literal>LOCAL6</>, <literal>LOCAL7</>;
        the default is <literal>LOCAL0</>. See also the
        documentation of your system's
        <application>syslog</application> daemon.
        This parameter can only be set in the <filename>postgresql.conf</>
        file or on the server command line.
       </para>
      </listitem>
     </varlistentry>

     <varlistentry id="guc-syslog-ident" xreflabel="syslog_ident">
      <term><varname>syslog_ident</varname> (<type>string</type>)
      <indexterm>
       <primary><varname>syslog_ident</> configuration parameter</primary>
      </indexterm>
      </term>
       <listitem>
        <para>
         When logging to <application>syslog</> is enabled, this parameter
         determines the program name used to identify
         <productname>PostgreSQL</productname> messages in
         <application>syslog</application> logs. The default is
         <literal>postgres</literal>.
         This parameter can only be set in the <filename>postgresql.conf</>
         file or on the server command line.
        </para>
       </listitem>
      </varlistentry>

      <varlistentry id="guc-syslog-sequence-numbers" xreflabel="syslog_sequence_numbers">
       <term><varname>syslog_sequence_numbers</varname> (<type>boolean</type>)
        <indexterm>
         <primary><varname>syslog_sequence_numbers</> configuration parameter</primary>
        </indexterm>
       </term>

       <listitem>
        <para>
         When logging to <application>syslog</application> and this is on (the
         default), then each message will be prefixed by an increasing
         sequence number (such as <literal>[2]</literal>).  This circumvents
         the <quote>--- last message repeated N times ---</quote> suppression
         that many syslog implementations perform by default.  In more modern
         syslog implementations, repeated message suppression can be configured
         (for example, <literal>$RepeatedMsgReduction</literal>
         in <productname>rsyslog</productname>), so this might not be
         necessary.  Also, you could turn this off if you actually want to
         suppress repeated messages.
        </para>

        <para>
         This parameter can only be set in the <filename>postgresql.conf</>
         file or on the server command line.
        </para>
      </listitem>
     </varlistentry>

     <varlistentry id="guc-syslog-split-messages" xreflabel="syslog_split_messages">
      <term><varname>syslog_split_messages</varname> (<type>boolean</type>)
      <indexterm>
       <primary><varname>syslog_split_messages</> configuration parameter</primary>
      </indexterm>
      </term>
      <listitem>
       <para>
        When logging to <application>syslog</> is enabled, this parameter
        determines how messages are delivered to syslog.  When on (the
        default), messages are split by lines, and long lines are split so
        that they will fit into 1024 bytes, which is a typical size limit for
        traditional syslog implementations.  When off, PostgreSQL server log
        messages are delivered to the syslog service as is, and it is up to
        the syslog service to cope with the potentially bulky messages.
       </para>

       <para>
        If syslog is ultimately logging to a text file, then the effect will
        be the same either way, and it is best to leave the setting on, since
        most syslog implementations either cannot handle large messages or
        would need to be specially configured to handle them.  But if syslog
        is ultimately writing into some other medium, it might be necessary or
        more useful to keep messages logically together.
       </para>

       <para>
        This parameter can only be set in the <filename>postgresql.conf</>
        file or on the server command line.
       </para>
      </listitem>
     </varlistentry>

     <varlistentry id="guc-event-source" xreflabel="event_source">
      <term><varname>event_source</varname> (<type>string</type>)
      <indexterm>
       <primary><varname>event_source</> configuration parameter</primary>
      </indexterm>
      </term>
      <listitem>
       <para>
        When logging to <application>event log</> is enabled, this parameter
        determines the program name used to identify
        <productname>PostgreSQL</productname> messages in
        the log. The default is <literal>PostgreSQL</literal>.
        This parameter can only be set in the <filename>postgresql.conf</>
        file or on the server command line.
       </para>
      </listitem>
     </varlistentry>

      </variablelist>
    </sect2>
     <sect2 id="runtime-config-logging-when">
     <title>When To Log</title>

     <variablelist>

     <varlistentry id="guc-client-min-messages" xreflabel="client_min_messages">
      <term><varname>client_min_messages</varname> (<type>enum</type>)
      <indexterm>
       <primary><varname>client_min_messages</> configuration parameter</primary>
      </indexterm>
      </term>
      <listitem>
       <para>
        Controls which message levels are sent to the client.
        Valid values are <literal>DEBUG5</>,
        <literal>DEBUG4</>, <literal>DEBUG3</>, <literal>DEBUG2</>,
        <literal>DEBUG1</>, <literal>LOG</>, <literal>NOTICE</>,
        <literal>WARNING</>, <literal>ERROR</>, <literal>FATAL</>,
        and <literal>PANIC</>.  Each level
        includes all the levels that follow it.  The later the level,
        the fewer messages are sent.  The default is
        <literal>NOTICE</>.  Note that <literal>LOG</> has a different
        rank here than in <varname>log_min_messages</>.
       </para>
      </listitem>
     </varlistentry>

     <varlistentry id="guc-log-min-messages" xreflabel="log_min_messages">
      <term><varname>log_min_messages</varname> (<type>enum</type>)
      <indexterm>
       <primary><varname>log_min_messages</> configuration parameter</primary>
      </indexterm>
      </term>
      <listitem>
       <para>
        Controls which message levels are written to the server log.
        Valid values are <literal>DEBUG5</>, <literal>DEBUG4</>,
        <literal>DEBUG3</>, <literal>DEBUG2</>, <literal>DEBUG1</>,
        <literal>INFO</>, <literal>NOTICE</>, <literal>WARNING</>,
        <literal>ERROR</>, <literal>LOG</>, <literal>FATAL</>, and
        <literal>PANIC</>.  Each level includes all the levels that
        follow it.  The later the level, the fewer messages are sent
        to the log.  The default is <literal>WARNING</>.  Note that
        <literal>LOG</> has a different rank here than in
        <varname>client_min_messages</>.
        Only superusers can change this setting.
       </para>
      </listitem>
     </varlistentry>

     <varlistentry id="guc-log-min-error-statement" xreflabel="log_min_error_statement">
      <term><varname>log_min_error_statement</varname> (<type>enum</type>)
      <indexterm>
       <primary><varname>log_min_error_statement</> configuration parameter</primary>
      </indexterm>
      </term>
      <listitem>
       <para>
        Controls which SQL statements that cause an error
        condition are recorded in the server log.  The current
        SQL statement is included in the log entry for any message of
        the specified severity or higher.
        Valid values are <literal>DEBUG5</literal>,
        <literal>DEBUG4</literal>, <literal>DEBUG3</literal>,
        <literal>DEBUG2</literal>, <literal>DEBUG1</literal>,
        <literal>INFO</literal>, <literal>NOTICE</literal>,
        <literal>WARNING</literal>, <literal>ERROR</literal>,
        <literal>LOG</literal>,
        <literal>FATAL</literal>, and <literal>PANIC</literal>.
        The default is <literal>ERROR</literal>, which means statements
        causing errors, log messages, fatal errors, or panics will be logged.
        To effectively turn off logging of failing statements,
        set this parameter to <literal>PANIC</literal>.
        Only superusers can change this setting.
       </para>
      </listitem>
     </varlistentry>

     <varlistentry id="guc-log-min-duration-statement" xreflabel="log_min_duration_statement">
      <term><varname>log_min_duration_statement</varname> (<type>integer</type>)
      <indexterm>
       <primary><varname>log_min_duration_statement</> configuration parameter</primary>
      </indexterm>
      </term>
       <listitem>
        <para>
         Causes the duration of each completed statement to be logged
         if the statement ran for at least the specified number of
         milliseconds.  Setting this to zero prints all statement durations.
         Minus-one (the default) disables logging statement durations.
         For example, if you set it to <literal>250ms</literal>
         then all SQL statements that run 250ms or longer will be
         logged.  Enabling this parameter can be helpful in tracking down
         unoptimized queries in your applications.
         Only superusers can change this setting.
        </para>

        <para>
         For clients using extended query protocol, durations of the Parse,
         Bind, and Execute steps are logged independently.
        </para>

       <note>
        <para>
         When using this option together with
         <xref linkend="guc-log-statement">,
         the text of statements that are logged because of
         <varname>log_statement</> will not be repeated in the
         duration log message.
         If you are not using <application>syslog</>, it is recommended
         that you log the PID or session ID using
         <xref linkend="guc-log-line-prefix">
         so that you can link the statement message to the later
         duration message using the process ID or session ID.
        </para>
       </note>
       </listitem>
      </varlistentry>

     </variablelist>

    <para>
     <xref linkend="runtime-config-severity-levels"> explains the message
     severity levels used by <productname>PostgreSQL</>.  If logging output
     is sent to <systemitem>syslog</systemitem> or Windows'
     <systemitem>eventlog</systemitem>, the severity levels are translated
     as shown in the table.
    </para>

    <table id="runtime-config-severity-levels">
     <title>Message Severity Levels</title>
     <tgroup cols="4">
      <thead>
       <row>
        <entry>Severity</entry>
        <entry>Usage</entry>
        <entry><systemitem>syslog</></entry>
        <entry><systemitem>eventlog</></entry>
       </row>
      </thead>

      <tbody>
       <row>
        <entry><literal>DEBUG1..DEBUG5</></entry>
        <entry>Provides successively-more-detailed information for use by
         developers.</entry>
        <entry><literal>DEBUG</></entry>
        <entry><literal>INFORMATION</></entry>
       </row>

       <row>
        <entry><literal>INFO</></entry>
        <entry>Provides information implicitly requested by the user,
         e.g., output from <command>VACUUM VERBOSE</>.</entry>
        <entry><literal>INFO</></entry>
        <entry><literal>INFORMATION</></entry>
       </row>

       <row>
        <entry><literal>NOTICE</></entry>
        <entry>Provides information that might be helpful to users, e.g.,
         notice of truncation of long identifiers.</entry>
        <entry><literal>NOTICE</></entry>
        <entry><literal>INFORMATION</></entry>
       </row>

       <row>
        <entry><literal>WARNING</></entry>
        <entry>Provides warnings of likely problems, e.g., <command>COMMIT</>
         outside a transaction block.</entry>
        <entry><literal>NOTICE</></entry>
        <entry><literal>WARNING</></entry>
       </row>

       <row>
        <entry><literal>ERROR</></entry>
        <entry>Reports an error that caused the current command to
         abort.</entry>
        <entry><literal>WARNING</></entry>
        <entry><literal>ERROR</></entry>
       </row>

       <row>
        <entry><literal>LOG</></entry>
        <entry>Reports information of interest to administrators, e.g.,
         checkpoint activity.</entry>
        <entry><literal>INFO</></entry>
        <entry><literal>INFORMATION</></entry>
       </row>

       <row>
        <entry><literal>FATAL</></entry>
        <entry>Reports an error that caused the current session to
         abort.</entry>
        <entry><literal>ERR</></entry>
        <entry><literal>ERROR</></entry>
       </row>

       <row>
        <entry><literal>PANIC</></entry>
        <entry>Reports an error that caused all database sessions to abort.</entry>
        <entry><literal>CRIT</></entry>
        <entry><literal>ERROR</></entry>
       </row>
      </tbody>
     </tgroup>
    </table>

    </sect2>
     <sect2 id="runtime-config-logging-what">
     <title>What To Log</title>

     <variablelist>

     <varlistentry id="guc-application-name" xreflabel="application_name">
      <term><varname>application_name</varname> (<type>string</type>)
      <indexterm>
       <primary><varname>application_name</> configuration parameter</primary>
      </indexterm>
      </term>
      <listitem>
       <para>
        The <varname>application_name</varname> can be any string of less than
        <symbol>NAMEDATALEN</> characters (64 characters in a standard build).
        It is typically set by an application upon connection to the server.
        The name will be displayed in the <structname>pg_stat_activity</> view
        and included in CSV log entries.  It can also be included in regular
        log entries via the <xref linkend="guc-log-line-prefix"> parameter.
        Only printable ASCII characters may be used in the
        <varname>application_name</varname> value. Other characters will be
        replaced with question marks (<literal>?</literal>).
       </para>
      </listitem>
     </varlistentry>

     <varlistentry>
      <term><varname>debug_print_parse</varname> (<type>boolean</type>)
      <indexterm>
       <primary><varname>debug_print_parse</> configuration parameter</primary>
      </indexterm>
      </term>
      <term><varname>debug_print_rewritten</varname> (<type>boolean</type>)
      <indexterm>
       <primary><varname>debug_print_rewritten</> configuration parameter</primary>
      </indexterm>
      </term>
      <term><varname>debug_print_plan</varname> (<type>boolean</type>)
      <indexterm>
       <primary><varname>debug_print_plan</> configuration parameter</primary>
      </indexterm>
      </term>
      <listitem>
       <para>
        These parameters enable various debugging output to be emitted.
        When set, they print the resulting parse tree, the query rewriter
        output, or the execution plan for each executed query.
        These messages are emitted at <literal>LOG</> message level, so by
        default they will appear in the server log but will not be sent to the
        client.  You can change that by adjusting
        <xref linkend="guc-client-min-messages"> and/or
        <xref linkend="guc-log-min-messages">.
        These parameters are off by default.
       </para>
      </listitem>
     </varlistentry>

     <varlistentry>
      <term><varname>debug_pretty_print</varname> (<type>boolean</type>)
      <indexterm>
       <primary><varname>debug_pretty_print</> configuration parameter</primary>
      </indexterm>
      </term>
      <listitem>
       <para>
        When set, <varname>debug_pretty_print</varname> indents the messages
        produced by <varname>debug_print_parse</varname>,
        <varname>debug_print_rewritten</varname>, or
        <varname>debug_print_plan</varname>.  This results in more readable
        but much longer output than the <quote>compact</> format used when
        it is off.  It is on by default.
       </para>
      </listitem>
     </varlistentry>

     <varlistentry id="guc-log-checkpoints" xreflabel="log_checkpoints">
      <term><varname>log_checkpoints</varname> (<type>boolean</type>)
      <indexterm>
       <primary><varname>log_checkpoints</> configuration parameter</primary>
      </indexterm>
      </term>
      <listitem>
       <para>
        Causes checkpoints and restartpoints to be logged in the server log.
        Some statistics are included in the log messages, including the number
        of buffers written and the time spent writing them.
        This parameter can only be set in the <filename>postgresql.conf</>
        file or on the server command line. The default is off.
       </para>
      </listitem>
     </varlistentry>

     <varlistentry id="guc-log-connections" xreflabel="log_connections">
      <term><varname>log_connections</varname> (<type>boolean</type>)
      <indexterm>
       <primary><varname>log_connections</> configuration parameter</primary>
      </indexterm>
      </term>
      <listitem>
       <para>
        Causes each attempted connection to the server to be logged,
        as well as successful completion of client authentication.
        Only superusers can change this parameter at session start,
        and it cannot be changed at all within a session.
        The default is <literal>off</>.
       </para>

       <note>
        <para>
         Some client programs, like <application>psql</>, attempt
         to connect twice while determining if a password is required, so
         duplicate <quote>connection received</> messages do not
         necessarily indicate a problem.
        </para>
       </note>
      </listitem>
     </varlistentry>

     <varlistentry id="guc-log-disconnections" xreflabel="log_disconnections">
      <term><varname>log_disconnections</varname> (<type>boolean</type>)
      <indexterm>
       <primary><varname>log_disconnections</> configuration parameter</primary>
      </indexterm>
      </term>
      <listitem>
       <para>
        Causes session terminations to be logged.  The log output
        provides information similar to <varname>log_connections</varname>,
        plus the duration of the session.
        Only superusers can change this parameter at session start,
        and it cannot be changed at all within a session.
        The default is <literal>off</>.
       </para>
      </listitem>
     </varlistentry>


     <varlistentry id="guc-log-duration" xreflabel="log_duration">
      <term><varname>log_duration</varname> (<type>boolean</type>)
      <indexterm>
       <primary><varname>log_duration</> configuration parameter</primary>
      </indexterm>
      </term>
      <listitem>
       <para>
        Causes the duration of every completed statement to be logged.
        The default is <literal>off</>.
        Only superusers can change this setting.
       </para>

       <para>
        For clients using extended query protocol, durations of the Parse,
        Bind, and Execute steps are logged independently.
       </para>

       <note>
        <para>
         The difference between setting this option and setting
         <xref linkend="guc-log-min-duration-statement"> to zero is that
         exceeding <varname>log_min_duration_statement</> forces the text of
         the query to be logged, but this option doesn't.  Thus, if
         <varname>log_duration</> is <literal>on</> and
         <varname>log_min_duration_statement</> has a positive value, all
         durations are logged but the query text is included only for
         statements exceeding the threshold.  This behavior can be useful for
         gathering statistics in high-load installations.
        </para>
       </note>
      </listitem>
     </varlistentry>

     <varlistentry id="guc-log-error-verbosity" xreflabel="log_error_verbosity">
      <term><varname>log_error_verbosity</varname> (<type>enum</type>)
      <indexterm>
       <primary><varname>log_error_verbosity</> configuration parameter</primary>
      </indexterm>
      </term>
      <listitem>
       <para>
        Controls the amount of detail written in the server log for each
        message that is logged.  Valid values are <literal>TERSE</>,
        <literal>DEFAULT</>, and <literal>VERBOSE</>, each adding more
        fields to displayed messages.  <literal>TERSE</> excludes
        the logging of <literal>DETAIL</>, <literal>HINT</>,
        <literal>QUERY</>, and <literal>CONTEXT</> error information.
        <literal>VERBOSE</> output includes the <symbol>SQLSTATE</> error
        code (see also <xref linkend="errcodes-appendix">) and the source code file name, function name,
        and line number that generated the error.
        Only superusers can change this setting.
       </para>
      </listitem>
     </varlistentry>

     <varlistentry id="guc-log-hostname" xreflabel="log_hostname">
      <term><varname>log_hostname</varname> (<type>boolean</type>)
      <indexterm>
       <primary><varname>log_hostname</> configuration parameter</primary>
      </indexterm>
      </term>
      <listitem>
       <para>
        By default, connection log messages only show the IP address of the
        connecting host. Turning this parameter on causes logging of the
        host name as well.  Note that depending on your host name resolution
        setup this might impose a non-negligible performance penalty.
        This parameter can only be set in the <filename>postgresql.conf</>
        file or on the server command line.
       </para>
      </listitem>
     </varlistentry>

     <varlistentry id="guc-log-line-prefix" xreflabel="log_line_prefix">
      <term><varname>log_line_prefix</varname> (<type>string</type>)
      <indexterm>
       <primary><varname>log_line_prefix</> configuration parameter</primary>
      </indexterm>
      </term>
      <listitem>
       <para>
         This is a <function>printf</>-style string that is output at the
         beginning of each log line.
         <literal>%</> characters begin <quote>escape sequences</>
         that are replaced with status information as outlined below.
         Unrecognized escapes are ignored. Other
         characters are copied straight to the log line. Some escapes are
         only recognized by session processes, and will be treated as empty by
         background processes such as the main server process. Status
         information may be aligned either left or right by specifying a
         numeric literal after the % and before the option. A negative
         value will cause the status information to be padded on the
         right with spaces to give it a minimum width, whereas a positive
         value will pad on the left. Padding can be useful to aid human
         readability in log files.
         This parameter can only be set in the <filename>postgresql.conf</>
         file or on the server command line. The default is an empty string.

         <informaltable>
          <tgroup cols="3">
           <thead>
            <row>
             <entry>Escape</entry>
             <entry>Effect</entry>
             <entry>Session only</entry>
             </row>
            </thead>
           <tbody>
            <row>
             <entry><literal>%a</literal></entry>
             <entry>Application name</entry>
             <entry>yes</entry>
            </row>
            <row>
             <entry><literal>%u</literal></entry>
             <entry>User name</entry>
             <entry>yes</entry>
            </row>
            <row>
             <entry><literal>%d</literal></entry>
             <entry>Database name</entry>
             <entry>yes</entry>
            </row>
            <row>
             <entry><literal>%r</literal></entry>
             <entry>Remote host name or IP address, and remote port</entry>
             <entry>yes</entry>
            </row>
            <row>
             <entry><literal>%h</literal></entry>
             <entry>Remote host name or IP address</entry>
             <entry>yes</entry>
            </row>
            <row>
             <entry><literal>%p</literal></entry>
             <entry>Process ID</entry>
             <entry>no</entry>
            </row>
            <row>
             <entry><literal>%t</literal></entry>
             <entry>Time stamp without milliseconds</entry>
             <entry>no</entry>
            </row>
            <row>
             <entry><literal>%m</literal></entry>
             <entry>Time stamp with milliseconds</entry>
             <entry>no</entry>
            </row>
            <row>
             <entry><literal>%n</literal></entry>
             <entry>Time stamp with milliseconds (as a Unix epoch)</entry>
             <entry>no</entry>
            </row>
            <row>
             <entry><literal>%i</literal></entry>
             <entry>Command tag: type of session's current command</entry>
             <entry>yes</entry>
            </row>
            <row>
             <entry><literal>%e</literal></entry>
             <entry>SQLSTATE error code</entry>
             <entry>no</entry>
            </row>
            <row>
             <entry><literal>%c</literal></entry>
             <entry>Session ID: see below</entry>
             <entry>no</entry>
            </row>
            <row>
             <entry><literal>%l</literal></entry>
             <entry>Number of the log line for each session or process, starting at 1</entry>
             <entry>no</entry>
            </row>
            <row>
             <entry><literal>%s</literal></entry>
             <entry>Process start time stamp</entry>
             <entry>no</entry>
            </row>
            <row>
             <entry><literal>%v</literal></entry>
             <entry>Virtual transaction ID (backendID/localXID)</entry>
             <entry>no</entry>
            </row>
            <row>
             <entry><literal>%x</literal></entry>
             <entry>Transaction ID (0 if none is assigned)</entry>
             <entry>no</entry>
            </row>
            <row>
             <entry><literal>%q</literal></entry>
             <entry>Produces no output, but tells non-session
             processes to stop at this point in the string; ignored by
             session processes</entry>
             <entry>no</entry>
            </row>
            <row>
             <entry><literal>%%</literal></entry>
             <entry>Literal <literal>%</></entry>
             <entry>no</entry>
            </row>
           </tbody>
          </tgroup>
         </informaltable>

         The <literal>%c</> escape prints a quasi-unique session identifier,
         consisting of two 4-byte hexadecimal numbers (without leading zeros)
         separated by a dot.  The numbers are the process start time and the
         process ID, so <literal>%c</> can also be used as a space saving way
         of printing those items.  For example, to generate the session
         identifier from <literal>pg_stat_activity</>, use this query:
<programlisting>
SELECT to_hex(trunc(EXTRACT(EPOCH FROM backend_start))::integer) || '.' ||
       to_hex(pid)
FROM pg_stat_activity;
</programlisting>

       </para>

       <tip>
        <para>
         If you set a nonempty value for <varname>log_line_prefix</>,
         you should usually make its last character be a space, to provide
         visual separation from the rest of the log line.  A punctuation
         character can be used too.
        </para>
       </tip>

       <tip>
        <para>
         <application>Syslog</> produces its own
         time stamp and process ID information, so you probably do not want to
         include those escapes if you are logging to <application>syslog</>.
        </para>
       </tip>
      </listitem>
     </varlistentry>

     <varlistentry id="guc-log-lock-waits" xreflabel="log_lock_waits">
      <term><varname>log_lock_waits</varname> (<type>boolean</type>)
      <indexterm>
       <primary><varname>log_lock_waits</> configuration parameter</primary>
      </indexterm>
      </term>
      <listitem>
       <para>
        Controls whether a log message is produced when a session waits
        longer than <xref linkend="guc-deadlock-timeout"> to acquire a
        lock.  This is useful in determining if lock waits are causing
        poor performance.  The default is <literal>off</>.
       </para>
      </listitem>
     </varlistentry>

     <varlistentry id="guc-log-statement" xreflabel="log_statement">
      <term><varname>log_statement</varname> (<type>enum</type>)
      <indexterm>
       <primary><varname>log_statement</> configuration parameter</primary>
      </indexterm>
      </term>
      <listitem>
       <para>
        Controls which SQL statements are logged. Valid values are
        <literal>none</> (off), <literal>ddl</>, <literal>mod</>, and
        <literal>all</> (all statements). <literal>ddl</> logs all data definition
        statements, such as <command>CREATE</>, <command>ALTER</>, and
        <command>DROP</> statements. <literal>mod</> logs all
        <literal>ddl</> statements, plus data-modifying statements
        such as <command>INSERT</>,
        <command>UPDATE</>, <command>DELETE</>, <command>TRUNCATE</>,
        and <command>COPY FROM</>.
        <command>PREPARE</>, <command>EXECUTE</>, and
        <command>EXPLAIN ANALYZE</> statements are also logged if their
        contained command is of an appropriate type.  For clients using
        extended query protocol, logging occurs when an Execute message
        is received, and values of the Bind parameters are included
        (with any embedded single-quote marks doubled).
       </para>

       <para>
        The default is <literal>none</>. Only superusers can change this
        setting.
       </para>

       <note>
        <para>
         Statements that contain simple syntax errors are not logged
         even by the <varname>log_statement</> = <literal>all</> setting,
         because the log message is emitted only after basic parsing has
         been done to determine the statement type.  In the case of extended
         query protocol, this setting likewise does not log statements that
         fail before the Execute phase (i.e., during parse analysis or
         planning).  Set <varname>log_min_error_statement</> to
         <literal>ERROR</> (or lower) to log such statements.
        </para>
       </note>
      </listitem>
     </varlistentry>

     <varlistentry id="guc-log-replication-commands" xreflabel="log_replication_commands">
      <term><varname>log_replication_commands</varname> (<type>boolean</type>)
      <indexterm>
       <primary><varname>log_replication_commands</> configuration parameter</primary>
      </indexterm>
      </term>
      <listitem>
       <para>
        Causes each replication command to be logged in the server log.
        See <xref linkend="protocol-replication"> for more information about
        replication command. The default value is <literal>off</>.
        Only superusers can change this setting.
       </para>
      </listitem>
     </varlistentry>

     <varlistentry id="guc-log-temp-files" xreflabel="log_temp_files">
      <term><varname>log_temp_files</varname> (<type>integer</type>)
      <indexterm>
       <primary><varname>log_temp_files</> configuration parameter</primary>
      </indexterm>
      </term>
      <listitem>
       <para>
        Controls logging of temporary file names and sizes.
        Temporary files can be
        created for sorts, hashes, and temporary query results.
        A log entry is made for each temporary file when it is deleted.
        A value of zero logs all temporary file information, while positive
        values log only files whose size is greater than or equal to
        the specified number of kilobytes.  The
        default setting is -1, which disables such logging.
        Only superusers can change this setting.
       </para>
      </listitem>
     </varlistentry>

     <varlistentry id="guc-log-timezone" xreflabel="log_timezone">
      <term><varname>log_timezone</varname> (<type>string</type>)
      <indexterm>
       <primary><varname>log_timezone</> configuration parameter</primary>
      </indexterm>
      </term>
      <listitem>
       <para>
        Sets the time zone used for timestamps written in the server log.
        Unlike <xref linkend="guc-timezone">, this value is cluster-wide,
        so that all sessions will report timestamps consistently.
        The built-in default is <literal>GMT</>, but that is typically
        overridden in <filename>postgresql.conf</>; <application>initdb</>
        will install a setting there corresponding to its system environment.
        See <xref linkend="datatype-timezones"> for more information.
        This parameter can only be set in the <filename>postgresql.conf</>
        file or on the server command line.
       </para>
      </listitem>
     </varlistentry>

     </variablelist>
    </sect2>
     <sect2 id="runtime-config-logging-csvlog">
     <title>Using CSV-Format Log Output</title>

       <para>
        Including <literal>csvlog</> in the <varname>log_destination</> list
        provides a convenient way to import log files into a database table.
        This option emits log lines in comma-separated-values
        (<acronym>CSV</>) format,
        with these columns:
        time stamp with milliseconds,
        user name,
        database name,
        process ID,
        client host:port number,
        session ID,
        per-session line number,
        command tag,
        session start time,
        virtual transaction ID,
        regular transaction ID,
        error severity,
        SQLSTATE code,
        error message,
        error message detail,
        hint,
        internal query that led to the error (if any),
        character count of the error position therein,
        error context,
        user query that led to the error (if any and enabled by
        <varname>log_min_error_statement</>),
        character count of the error position therein,
        location of the error in the PostgreSQL source code
        (if <varname>log_error_verbosity</> is set to <literal>verbose</>),
        and application name.
        Here is a sample table definition for storing CSV-format log output:

<programlisting>
CREATE TABLE postgres_log
(
  log_time timestamp(3) with time zone,
  user_name text,
  database_name text,
  process_id integer,
  connection_from text,
  session_id text,
  session_line_num bigint,
  command_tag text,
  session_start_time timestamp with time zone,
  virtual_transaction_id text,
  transaction_id bigint,
  error_severity text,
  sql_state_code text,
  message text,
  detail text,
  hint text,
  internal_query text,
  internal_query_pos integer,
  context text,
  query text,
  query_pos integer,
  location text,
  application_name text,
  PRIMARY KEY (session_id, session_line_num)
);
</programlisting>
       </para>

       <para>
        To import a log file into this table, use the <command>COPY FROM</>
        command:

<programlisting>
COPY postgres_log FROM '/full/path/to/logfile.csv' WITH csv;
</programlisting>
       </para>

       <para>
       There are a few things you need to do to simplify importing CSV log
       files:

       <orderedlist>
         <listitem>
           <para>
            Set <varname>log_filename</varname> and
            <varname>log_rotation_age</> to provide a consistent,
            predictable naming scheme for your log files.  This lets you
            predict what the file name will be and know when an individual log
            file is complete and therefore ready to be imported.
         </para>
        </listitem>

        <listitem>
           <para>
            Set <varname>log_rotation_size</varname> to 0 to disable
            size-based log rotation, as it makes the log file name difficult
            to predict.
           </para>
        </listitem>

        <listitem>
          <para>
           Set <varname>log_truncate_on_rotation</varname> to <literal>on</> so
           that old log data isn't mixed with the new in the same file.
          </para>
        </listitem>

        <listitem>
          <para>
           The table definition above includes a primary key specification.
           This is useful to protect against accidentally importing the same
           information twice.  The <command>COPY</> command commits all of the
           data it imports at one time, so any error will cause the entire
           import to fail.  If you import a partial log file and later import
           the file again when it is complete, the primary key violation will
           cause the import to fail.  Wait until the log is complete and
           closed before importing.  This procedure will also protect against
           accidentally importing a partial line that hasn't been completely
           written, which would also cause <command>COPY</> to fail.
          </para>
        </listitem>
        </orderedlist>
      </para>
    </sect2>

   <sect2>
    <title>Process Title</title>

    <para>
     These settings control how process titles of server processes are
     modified.  Process titles are typically viewed using programs like
     <application>ps</> or, on Windows, <application>Process Explorer</>.
     See <xref linkend="monitoring-ps"> for details.
    </para>

    <variablelist>
     <varlistentry id="guc-cluster-name" xreflabel="cluster_name">
      <term><varname>cluster_name</varname> (<type>string</type>)
      <indexterm>
       <primary><varname>cluster_name</> configuration parameter</primary>
      </indexterm>
      </term>
      <listitem>
       <para>
        Sets the cluster name that appears in the process title for all
        server processes in this cluster. The name can be any string of less
        than <symbol>NAMEDATALEN</> characters (64 characters in a standard
        build). Only printable ASCII characters may be used in the
        <varname>cluster_name</varname> value. Other characters will be
        replaced with question marks (<literal>?</literal>).  No name is shown
        if this parameter is set to the empty string <literal>''</> (which is
        the default). This parameter can only be set at server start.
       </para>
      </listitem>
     </varlistentry>

     <varlistentry id="guc-update-process-title" xreflabel="update_process_title">
      <term><varname>update_process_title</varname> (<type>boolean</type>)
      <indexterm>
       <primary><varname>update_process_title</> configuration parameter</primary>
      </indexterm>
      </term>
      <listitem>
       <para>
        Enables updating of the process title every time a new SQL command
        is received by the server.
        This setting defaults to <literal>on</> on most platforms, but it
        defaults to <literal>off</> on Windows due to that platform's larger
        overhead for updating the process title.
        Only superusers can change this setting.
       </para>
      </listitem>
     </varlistentry>
    </variablelist>
   </sect2>
  </sect1>

   <sect1 id="runtime-config-statistics">
    <title>Run-time Statistics</title>

    <sect2 id="runtime-config-statistics-collector">
     <title>Query and Index Statistics Collector</title>

     <para>
      These parameters control server-wide statistics collection features.
      When statistics collection is enabled, the data that is produced can be
      accessed via the <structname>pg_stat</structname> and
      <structname>pg_statio</structname> family of system views.
      Refer to <xref linkend="monitoring"> for more information.
     </para>

     <variablelist>

     <varlistentry id="guc-track-activities" xreflabel="track_activities">
      <term><varname>track_activities</varname> (<type>boolean</type>)
      <indexterm>
       <primary><varname>track_activities</> configuration parameter</primary>
      </indexterm>
      </term>
      <listitem>
       <para>
        Enables the collection of information on the currently
        executing command of each session, along with the time when
        that command began execution. This parameter is on by
        default. Note that even when enabled, this information is not
        visible to all users, only to superusers and the user owning
        the session being reported on, so it should not represent a
        security risk.
        Only superusers can change this setting.
       </para>
      </listitem>
     </varlistentry>

     <varlistentry id="guc-track-activity-query-size" xreflabel="track_activity_query_size">
      <term><varname>track_activity_query_size</varname> (<type>integer</type>)
      <indexterm>
       <primary><varname>track_activity_query_size</> configuration parameter</primary>
      </indexterm>
      </term>
      <listitem>
       <para>
       Specifies the number of bytes reserved to track the currently
       executing command for each active session, for the
       <structname>pg_stat_activity</>.<structfield>query</> field.
       The default value is 1024. This parameter can only be set at server
       start.
       </para>
      </listitem>
     </varlistentry>

     <varlistentry id="guc-track-counts" xreflabel="track_counts">
      <term><varname>track_counts</varname> (<type>boolean</type>)
      <indexterm>
       <primary><varname>track_counts</> configuration parameter</primary>
      </indexterm>
      </term>
      <listitem>
       <para>
        Enables collection of statistics on database activity.
        This parameter is on by default, because the autovacuum
        daemon needs the collected information.
        Only superusers can change this setting.
       </para>
      </listitem>
     </varlistentry>

     <varlistentry id="guc-track-io-timing" xreflabel="track_io_timing">
      <term><varname>track_io_timing</varname> (<type>boolean</type>)
      <indexterm>
       <primary><varname>track_io_timing</> configuration parameter</primary>
      </indexterm>
      </term>
      <listitem>
       <para>
        Enables timing of database I/O calls.  This parameter is off by
        default, because it will repeatedly query the operating system for
        the current time, which may cause significant overhead on some
        platforms.  You can use the <xref linkend="pgtesttiming"> tool to
        measure the overhead of timing on your system.
        I/O timing information is
        displayed in <xref linkend="pg-stat-database-view">, in the output of
        <xref linkend="sql-explain"> when the <literal>BUFFERS</> option is
        used, and by <xref linkend="pgstatstatements">.  Only superusers can
        change this setting.
       </para>
      </listitem>
     </varlistentry>

     <varlistentry id="guc-track-functions" xreflabel="track_functions">
      <term><varname>track_functions</varname> (<type>enum</type>)
      <indexterm>
       <primary><varname>track_functions</> configuration parameter</primary>
      </indexterm>
      </term>
      <listitem>
       <para>
        Enables tracking of function call counts and time used. Specify
        <literal>pl</literal> to track only procedural-language functions,
        <literal>all</literal> to also track SQL and C language functions.
        The default is <literal>none</literal>, which disables function
        statistics tracking.  Only superusers can change this setting.
       </para>

       <note>
        <para>
         SQL-language functions that are simple enough to be <quote>inlined</>
         into the calling query will not be tracked, regardless of this
         setting.
        </para>
       </note>
      </listitem>
     </varlistentry>

     <varlistentry id="guc-stats-temp-directory" xreflabel="stats_temp_directory">
      <term><varname>stats_temp_directory</varname> (<type>string</type>)
      <indexterm>
       <primary><varname>stats_temp_directory</> configuration parameter</primary>
      </indexterm>
      </term>
      <listitem>
       <para>
        Sets the directory to store temporary statistics data in. This can be
        a path relative to the data directory or an absolute path. The default
        is <filename>pg_stat_tmp</filename>. Pointing this at a RAM-based
        file system will decrease physical I/O requirements and can lead to
        improved performance.
        This parameter can only be set in the <filename>postgresql.conf</>
        file or on the server command line.
       </para>
      </listitem>
     </varlistentry>

     </variablelist>
    </sect2>

    <sect2 id="runtime-config-statistics-monitor">
     <title>Statistics Monitoring</title>
     <variablelist>

     <varlistentry>
      <term><varname>log_statement_stats</varname> (<type>boolean</type>)
      <indexterm>
       <primary><varname>log_statement_stats</> configuration parameter</primary>
      </indexterm>
      </term>
      <term><varname>log_parser_stats</varname> (<type>boolean</type>)
      <indexterm>
       <primary><varname>log_parser_stats</> configuration parameter</primary>
      </indexterm>
      </term>
      <term><varname>log_planner_stats</varname> (<type>boolean</type>)
      <indexterm>
       <primary><varname>log_planner_stats</> configuration parameter</primary>
      </indexterm>
      </term>
      <term><varname>log_executor_stats</varname> (<type>boolean</type>)
      <indexterm>
       <primary><varname>log_executor_stats</> configuration parameter</primary>
      </indexterm>
      </term>
      <listitem>
       <para>
        For each query, output performance statistics of the respective
        module to the server log. This is a crude profiling
        instrument, similar to the Unix <function>getrusage()</> operating
        system facility.  <varname>log_statement_stats</varname> reports total
        statement statistics, while the others report per-module statistics.
        <varname>log_statement_stats</varname> cannot be enabled together with
        any of the per-module options.  All of these options are disabled by
        default.   Only superusers can change these settings.
       </para>
      </listitem>
     </varlistentry>

     </variablelist>

    </sect2>
   </sect1>

   <sect1 id="runtime-config-autovacuum">
    <title>Automatic Vacuuming</title>

    <indexterm>
     <primary>autovacuum</primary>
     <secondary>configuration parameters</secondary>
    </indexterm>

     <para>
      These settings control the behavior of the <firstterm>autovacuum</>
      feature.  Refer to <xref linkend="autovacuum"> for more information.
      Note that many of these settings can be overridden on a per-table
      basis; see <xref linkend="sql-createtable-storage-parameters"
      endterm="sql-createtable-storage-parameters-title">.
     </para>

    <variablelist>

     <varlistentry id="guc-autovacuum" xreflabel="autovacuum">
      <term><varname>autovacuum</varname> (<type>boolean</type>)
      <indexterm>
       <primary><varname>autovacuum</> configuration parameter</primary>
      </indexterm>
      </term>
      <listitem>
       <para>
        Controls whether the server should run the
        autovacuum launcher daemon.  This is on by default; however,
        <xref linkend="guc-track-counts"> must also be enabled for
        autovacuum to work.
        This parameter can only be set in the <filename>postgresql.conf</>
        file or on the server command line; however, autovacuuming can be
        disabled for individual tables by changing table storage parameters.
       </para>
       <para>
        Note that even when this parameter is disabled, the system
        will launch autovacuum processes if necessary to
        prevent transaction ID wraparound.  See <xref
        linkend="vacuum-for-wraparound"> for more information.
       </para>
      </listitem>
     </varlistentry>

     <varlistentry id="guc-log-autovacuum-min-duration" xreflabel="log_autovacuum_min_duration">
      <term><varname>log_autovacuum_min_duration</varname> (<type>integer</type>)
      <indexterm>
       <primary><varname>log_autovacuum_min_duration</> configuration parameter</primary>
      </indexterm>
      </term>
      <listitem>
       <para>
        Causes each action executed by autovacuum to be logged if it ran for at
        least the specified number of milliseconds.  Setting this to zero logs
        all autovacuum actions. Minus-one (the default) disables logging
        autovacuum actions.  For example, if you set this to
        <literal>250ms</literal> then all automatic vacuums and analyzes that run
        250ms or longer will be logged.  In addition, when this parameter is
        set to any value other than <literal>-1</literal>, a message will be
        logged if an autovacuum action is skipped due to the existence of a
        conflicting lock.  Enabling this parameter can be helpful
        in tracking autovacuum activity.  This parameter can only be set in
        the <filename>postgresql.conf</> file or on the server command line;
        but the setting can be overridden for individual tables by
        changing table storage parameters.
       </para>
      </listitem>
     </varlistentry>

     <varlistentry id="guc-autovacuum-max-workers" xreflabel="autovacuum_max_workers">
      <term><varname>autovacuum_max_workers</varname> (<type>integer</type>)
      <indexterm>
       <primary><varname>autovacuum_max_workers</> configuration parameter</primary>
      </indexterm>
      </term>
      <listitem>
       <para>
        Specifies the maximum number of autovacuum processes (other than the
        autovacuum launcher) that may be running at any one time.  The default
        is three.  This parameter can only be set at server start.
       </para>
      </listitem>
     </varlistentry>

     <varlistentry id="guc-autovacuum-naptime" xreflabel="autovacuum_naptime">
      <term><varname>autovacuum_naptime</varname> (<type>integer</type>)
      <indexterm>
       <primary><varname>autovacuum_naptime</> configuration parameter</primary>
      </indexterm>
      </term>
      <listitem>
       <para>
        Specifies the minimum delay between autovacuum runs on any given
        database.  In each round the daemon examines the
        database and issues <command>VACUUM</> and <command>ANALYZE</> commands
        as needed for tables in that database.  The delay is measured
        in seconds, and the default is one minute (<literal>1min</>).
        This parameter can only be set in the <filename>postgresql.conf</>
        file or on the server command line.
       </para>
      </listitem>
     </varlistentry>

     <varlistentry id="guc-autovacuum-vacuum-threshold" xreflabel="autovacuum_vacuum_threshold">
      <term><varname>autovacuum_vacuum_threshold</varname> (<type>integer</type>)
      <indexterm>
       <primary><varname>autovacuum_vacuum_threshold</> configuration parameter</primary>
      </indexterm>
      </term>
      <listitem>
       <para>
        Specifies the minimum number of updated or deleted tuples needed
        to trigger a <command>VACUUM</> in any one table.
        The default is 50 tuples.
        This parameter can only be set in the <filename>postgresql.conf</>
        file or on the server command line;
        but the setting can be overridden for individual tables by
        changing table storage parameters.
       </para>
      </listitem>
     </varlistentry>

     <varlistentry id="guc-autovacuum-analyze-threshold" xreflabel="autovacuum_analyze_threshold">
      <term><varname>autovacuum_analyze_threshold</varname> (<type>integer</type>)
      <indexterm>
       <primary><varname>autovacuum_analyze_threshold</> configuration parameter</primary>
      </indexterm>
      </term>
      <listitem>
       <para>
        Specifies the minimum number of inserted, updated or deleted tuples
        needed to trigger an <command>ANALYZE</> in any one table.
        The default is 50 tuples.
        This parameter can only be set in the <filename>postgresql.conf</>
        file or on the server command line;
        but the setting can be overridden for individual tables by
        changing table storage parameters.
       </para>
      </listitem>
     </varlistentry>

     <varlistentry id="guc-autovacuum-vacuum-scale-factor" xreflabel="autovacuum_vacuum_scale_factor">
      <term><varname>autovacuum_vacuum_scale_factor</varname> (<type>floating point</type>)
      <indexterm>
       <primary><varname>autovacuum_vacuum_scale_factor</> configuration parameter</primary>
      </indexterm>
      </term>
      <listitem>
       <para>
        Specifies a fraction of the table size to add to
        <varname>autovacuum_vacuum_threshold</varname>
        when deciding whether to trigger a <command>VACUUM</>.
        The default is 0.2 (20% of table size).
        This parameter can only be set in the <filename>postgresql.conf</>
        file or on the server command line;
        but the setting can be overridden for individual tables by
        changing table storage parameters.
       </para>
      </listitem>
     </varlistentry>

     <varlistentry id="guc-autovacuum-analyze-scale-factor" xreflabel="autovacuum_analyze_scale_factor">
      <term><varname>autovacuum_analyze_scale_factor</varname> (<type>floating point</type>)
      <indexterm>
       <primary><varname>autovacuum_analyze_scale_factor</> configuration parameter</primary>
      </indexterm>
      </term>
      <listitem>
       <para>
        Specifies a fraction of the table size to add to
        <varname>autovacuum_analyze_threshold</varname>
        when deciding whether to trigger an <command>ANALYZE</>.
        The default is 0.1 (10% of table size).
        This parameter can only be set in the <filename>postgresql.conf</>
        file or on the server command line;
        but the setting can be overridden for individual tables by
        changing table storage parameters.
       </para>
      </listitem>
     </varlistentry>

     <varlistentry id="guc-autovacuum-freeze-max-age" xreflabel="autovacuum_freeze_max_age">
      <term><varname>autovacuum_freeze_max_age</varname> (<type>integer</type>)
      <indexterm>
       <primary><varname>autovacuum_freeze_max_age</> configuration parameter</primary>
      </indexterm>
      </term>
      <listitem>
       <para>
        Specifies the maximum age (in transactions) that a table's
        <structname>pg_class</>.<structfield>relfrozenxid</> field can
        attain before a <command>VACUUM</> operation is forced
        to prevent transaction ID wraparound within the table.
        Note that the system will launch autovacuum processes to
        prevent wraparound even when autovacuum is otherwise disabled.
       </para>

       <para>
        Vacuum also allows removal of old files from the
        <filename>pg_clog</> subdirectory, which is why the default
        is a relatively low 200 million transactions.
        This parameter can only be set at server start, but the setting
        can be reduced for individual tables by
        changing table storage parameters.
        For more information see <xref linkend="vacuum-for-wraparound">.
       </para>
      </listitem>
     </varlistentry>

     <varlistentry id="guc-autovacuum-multixact-freeze-max-age" xreflabel="autovacuum_multixact_freeze_max_age">
      <term><varname>autovacuum_multixact_freeze_max_age</varname> (<type>integer</type>)
      <indexterm>
       <primary><varname>autovacuum_multixact_freeze_max_age</varname> configuration parameter</primary>
      </indexterm>
      </term>
      <listitem>
       <para>
        Specifies the maximum age (in multixacts) that a table's
        <structname>pg_class</>.<structfield>relminmxid</> field can
        attain before a <command>VACUUM</> operation is forced to
        prevent multixact ID wraparound within the table.
        Note that the system will launch autovacuum processes to
        prevent wraparound even when autovacuum is otherwise disabled.
       </para>

       <para>
        Vacuuming multixacts also allows removal of old files from the
        <filename>pg_multixact/members</> and <filename>pg_multixact/offsets</>
        subdirectories, which is why the default is a relatively low
        400 million multixacts.
        This parameter can only be set at server start, but the setting can
        be reduced for individual tables by changing table storage parameters.
        For more information see <xref linkend="vacuum-for-multixact-wraparound">.
       </para>
      </listitem>
     </varlistentry>

     <varlistentry id="guc-autovacuum-vacuum-cost-delay" xreflabel="autovacuum_vacuum_cost_delay">
      <term><varname>autovacuum_vacuum_cost_delay</varname> (<type>integer</type>)
      <indexterm>
       <primary><varname>autovacuum_vacuum_cost_delay</> configuration parameter</primary>
      </indexterm>
      </term>
      <listitem>
       <para>
        Specifies the cost delay value that will be used in automatic
        <command>VACUUM</> operations.  If -1 is specified, the regular
        <xref linkend="guc-vacuum-cost-delay"> value will be used.
        The default value is 20 milliseconds.
        This parameter can only be set in the <filename>postgresql.conf</>
        file or on the server command line;
        but the setting can be overridden for individual tables by
        changing table storage parameters.
       </para>
      </listitem>
     </varlistentry>

     <varlistentry id="guc-autovacuum-vacuum-cost-limit" xreflabel="autovacuum_vacuum_cost_limit">
      <term><varname>autovacuum_vacuum_cost_limit</varname> (<type>integer</type>)
      <indexterm>
       <primary><varname>autovacuum_vacuum_cost_limit</> configuration parameter</primary>
      </indexterm>
      </term>
      <listitem>
       <para>
        Specifies the cost limit value that will be used in automatic
        <command>VACUUM</> operations.  If -1 is specified (which is the
        default), the regular
        <xref linkend="guc-vacuum-cost-limit"> value will be used.  Note that
        the value is distributed proportionally among the running autovacuum
        workers, if there is more than one, so that the sum of the limits for
        each worker does not exceed the value of this variable.
        This parameter can only be set in the <filename>postgresql.conf</>
        file or on the server command line;
        but the setting can be overridden for individual tables by
        changing table storage parameters.
       </para>
      </listitem>
     </varlistentry>

    </variablelist>
   </sect1>

   <sect1 id="runtime-config-client">
    <title>Client Connection Defaults</title>

    <sect2 id="runtime-config-client-statement">
     <title>Statement Behavior</title>
     <variablelist>

     <varlistentry id="guc-search-path" xreflabel="search_path">
      <term><varname>search_path</varname> (<type>string</type>)
      <indexterm>
       <primary><varname>search_path</> configuration parameter</primary>
      </indexterm>
      <indexterm><primary>path</><secondary>for schemas</></>
      </term>
      <listitem>
       <para>
        This variable specifies the order in which schemas are searched
        when an object (table, data type, function, etc.) is referenced by a
        simple name with no schema specified.  When there are objects of
        identical names in different schemas, the one found first
        in the search path is used.  An object that is not in any of the
        schemas in the search path can only be referenced by specifying
        its containing schema with a qualified (dotted) name.
       </para>

       <para>
        The value for <varname>search_path</varname> must be a comma-separated
        list of schema names.  Any name that is not an existing schema, or is
        a schema for which the user does not have <literal>USAGE</>
        permission, is silently ignored.
       </para>

       <para>
        If one of the list items is the special name
        <literal>$user</literal>, then the schema having the name returned by
        <function>SESSION_USER</> is substituted, if there is such a schema
        and the user has <literal>USAGE</> permission for it.
        (If not, <literal>$user</literal> is ignored.)
       </para>

       <para>
        The system catalog schema, <literal>pg_catalog</>, is always
        searched, whether it is mentioned in the path or not.  If it is
        mentioned in the path then it will be searched in the specified
        order.  If <literal>pg_catalog</> is not in the path then it will
        be searched <emphasis>before</> searching any of the path items.
       </para>

       <para>
        Likewise, the current session's temporary-table schema,
        <literal>pg_temp_<replaceable>nnn</></>, is always searched if it
        exists.  It can be explicitly listed in the path by using the
        alias <literal>pg_temp</><indexterm><primary>pg_temp</></>.  If it is not listed in the path then
        it is searched first (even before <literal>pg_catalog</>).  However,
        the temporary schema is only searched for relation (table, view,
        sequence, etc) and data type names.  It is never searched for
        function or operator names.
       </para>

       <para>
        When objects are created without specifying a particular target
        schema, they will be placed in the first valid schema named in
        <varname>search_path</varname>.  An error is reported if the search
        path is empty.
       </para>

       <para>
        The default value for this parameter is
        <literal>"$user", public</literal>.
        This setting supports shared use of a database (where no users
        have private schemas, and all share use of <literal>public</>),
        private per-user schemas, and combinations of these.  Other
        effects can be obtained by altering the default search path
        setting, either globally or per-user.
       </para>

       <para>
        The current effective value of the search path can be examined
        via the <acronym>SQL</acronym> function
        <function>current_schemas</>
        (see <xref linkend="functions-info">).
        This is not quite the same as
        examining the value of <varname>search_path</varname>, since
        <function>current_schemas</> shows how the items
        appearing in <varname>search_path</varname> were resolved.
       </para>

       <para>
        For more information on schema handling, see <xref linkend="ddl-schemas">.
       </para>
      </listitem>
     </varlistentry>

     <varlistentry id="guc-row-security" xreflabel="row_security">
      <term><varname>row_security</varname> (<type>boolean</type>)
      <indexterm>
       <primary><varname>row_security</> configuration parameter</primary>
      </indexterm>
      </term>
      <listitem>
       <para>
        This variable controls whether to raise an error in lieu of applying a
        row security policy.  When set to <literal>on</>, policies apply
        normally.  When set to <literal>off</>, queries fail which would
        otherwise apply at least one policy.  The default is <literal>on</>.
        Change to <literal>off</> where limited row visibility could cause
        incorrect results; for example, <application>pg_dump</> makes that
        change by default.  This variable has no effect on roles which bypass
        every row security policy, to wit, superusers and roles with
        the <literal>BYPASSRLS</> attribute.
       </para>

       <para>
        For more information on row security policies,
        see <xref linkend="SQL-CREATEPOLICY">.
       </para>
      </listitem>
     </varlistentry>

     <varlistentry id="guc-default-tablespace" xreflabel="default_tablespace">
      <term><varname>default_tablespace</varname> (<type>string</type>)
      <indexterm>
       <primary><varname>default_tablespace</> configuration parameter</primary>
      </indexterm>
      <indexterm><primary>tablespace</><secondary>default</></>
      </term>
      <listitem>
       <para>
        This variable specifies the default tablespace in which to create
        objects (tables and indexes) when a <command>CREATE</> command does
        not explicitly specify a tablespace.
       </para>

       <para>
        The value is either the name of a tablespace, or an empty string
        to specify using the default tablespace of the current database.
        If the value does not match the name of any existing tablespace,
        <productname>PostgreSQL</> will automatically use the default
        tablespace of the current database.  If a nondefault tablespace
        is specified, the user must have <literal>CREATE</> privilege
        for it, or creation attempts will fail.
       </para>

       <para>
        This variable is not used for temporary tables; for them,
        <xref linkend="guc-temp-tablespaces"> is consulted instead.
       </para>

       <para>
        This variable is also not used when creating databases.
        By default, a new database inherits its tablespace setting from
        the template database it is copied from.
       </para>

       <para>
        For more information on tablespaces,
        see <xref linkend="manage-ag-tablespaces">.
       </para>
      </listitem>
     </varlistentry>

     <varlistentry id="guc-temp-tablespaces" xreflabel="temp_tablespaces">
      <term><varname>temp_tablespaces</varname> (<type>string</type>)
      <indexterm>
       <primary><varname>temp_tablespaces</> configuration parameter</primary>
      </indexterm>
      <indexterm><primary>tablespace</><secondary>temporary</></>
      </term>
      <listitem>
       <para>
        This variable specifies tablespaces in which to create temporary
        objects (temp tables and indexes on temp tables) when a
        <command>CREATE</> command does not explicitly specify a tablespace.
        Temporary files for purposes such as sorting large data sets
        are also created in these tablespaces.
       </para>

       <para>
        The value is a list of names of tablespaces.  When there is more than
        one name in the list, <productname>PostgreSQL</> chooses a random
        member of the list each time a temporary object is to be created;
        except that within a transaction, successively created temporary
        objects are placed in successive tablespaces from the list.
        If the selected element of the list is an empty string,
        <productname>PostgreSQL</> will automatically use the default
        tablespace of the current database instead.
       </para>

       <para>
        When <varname>temp_tablespaces</> is set interactively, specifying a
        nonexistent tablespace is an error, as is specifying a tablespace for
        which the user does not have <literal>CREATE</> privilege.  However,
        when using a previously set value, nonexistent tablespaces are
        ignored, as are tablespaces for which the user lacks
        <literal>CREATE</> privilege.  In particular, this rule applies when
        using a value set in <filename>postgresql.conf</>.
       </para>

       <para>
        The default value is an empty string, which results in all temporary
        objects being created in the default tablespace of the current
        database.
       </para>

       <para>
        See also <xref linkend="guc-default-tablespace">.
       </para>
      </listitem>
     </varlistentry>

     <varlistentry id="guc-check-function-bodies" xreflabel="check_function_bodies">
      <term><varname>check_function_bodies</varname> (<type>boolean</type>)
      <indexterm>
       <primary><varname>check_function_bodies</> configuration parameter</primary>
      </indexterm>
      </term>
      <listitem>
       <para>
        This parameter is normally on. When set to <literal>off</>, it
        disables validation of the function body string during <xref
        linkend="sql-createfunction">.  Disabling validation avoids side
        effects of the validation process and avoids false positives due
        to problems such as forward references.  Set this parameter
        to <literal>off</> before loading functions on behalf of other
        users; <application>pg_dump</> does so automatically.
       </para>
      </listitem>
     </varlistentry>

     <varlistentry id="guc-default-transaction-isolation" xreflabel="default_transaction_isolation">
      <term><varname>default_transaction_isolation</varname> (<type>enum</type>)
      <indexterm>
       <primary>transaction isolation level</primary>
       <secondary>setting default</secondary>
      </indexterm>
      <indexterm>
       <primary><varname>default_transaction_isolation</> configuration parameter</primary>
      </indexterm>
      </term>
      <listitem>
       <para>
        Each SQL transaction has an isolation level, which can be
        either <quote>read uncommitted</quote>, <quote>read
        committed</quote>, <quote>repeatable read</quote>, or
        <quote>serializable</quote>.  This parameter controls the
        default isolation level of each new transaction. The default
        is <quote>read committed</quote>.
       </para>

       <para>
        Consult <xref linkend="mvcc"> and <xref
        linkend="sql-set-transaction"> for more information.
       </para>
      </listitem>
     </varlistentry>

     <varlistentry id="guc-default-transaction-read-only" xreflabel="default_transaction_read_only">
      <term><varname>default_transaction_read_only</varname> (<type>boolean</type>)
      <indexterm>
       <primary>read-only transaction</primary>
       <secondary>setting default</secondary>
      </indexterm>
      <indexterm>
       <primary><varname>default_transaction_read_only</> configuration parameter</primary>
      </indexterm>
      </term>
      <listitem>
       <para>
        A read-only SQL transaction cannot alter non-temporary tables.
        This parameter controls the default read-only status of each new
        transaction. The default is <literal>off</> (read/write).
       </para>

       <para>
        Consult <xref linkend="sql-set-transaction"> for more information.
       </para>
      </listitem>
     </varlistentry>

     <varlistentry id="guc-default-transaction-deferrable" xreflabel="default_transaction_deferrable">
      <term><varname>default_transaction_deferrable</varname> (<type>boolean</type>)
      <indexterm>
       <primary>deferrable transaction</primary>
       <secondary>setting default</secondary>
      </indexterm>
      <indexterm>
       <primary><varname>default_transaction_deferrable</> configuration parameter</primary>
      </indexterm>
      </term>
      <listitem>
       <para>
        When running at the <literal>serializable</> isolation level,
        a deferrable read-only SQL transaction may be delayed before
        it is allowed to proceed.  However, once it begins executing
        it does not incur any of the overhead required to ensure
        serializability; so serialization code will have no reason to
        force it to abort because of concurrent updates, making this
        option suitable for long-running read-only transactions.
        </para>

        <para>
        This parameter controls the default deferrable status of each
        new transaction.  It currently has no effect on read-write
        transactions or those operating at isolation levels lower
        than <literal>serializable</>. The default is <literal>off</>.
       </para>

       <para>
        Consult <xref linkend="sql-set-transaction"> for more information.
       </para>
      </listitem>
     </varlistentry>


     <varlistentry id="guc-session-replication-role" xreflabel="session_replication_role">
      <term><varname>session_replication_role</varname> (<type>enum</type>)
      <indexterm>
       <primary><varname>session_replication_role</> configuration parameter</primary>
      </indexterm>
      </term>
      <listitem>
       <para>
        Controls firing of replication-related triggers and rules for the
        current session.  Setting this variable requires
        superuser privilege and results in discarding any previously cached
        query plans.  Possible values are <literal>origin</> (the default),
        <literal>replica</> and <literal>local</>.
        See <xref linkend="sql-altertable"> for
        more information.
       </para>
      </listitem>
     </varlistentry>

     <varlistentry id="guc-statement-timeout" xreflabel="statement_timeout">
      <term><varname>statement_timeout</varname> (<type>integer</type>)
      <indexterm>
       <primary><varname>statement_timeout</> configuration parameter</primary>
      </indexterm>
      </term>
      <listitem>
       <para>
        Abort any statement that takes more than the specified number of
        milliseconds, starting from the time the command arrives at the server
        from the client.  If <varname>log_min_error_statement</> is set to
        <literal>ERROR</> or lower, the statement that timed out will also be
        logged.  A value of zero (the default) turns this off.
       </para>

       <para>
        Setting <varname>statement_timeout</> in
        <filename>postgresql.conf</> is not recommended because it would
        affect all sessions.
       </para>
      </listitem>
     </varlistentry>

     <varlistentry id="guc-lock-timeout" xreflabel="lock_timeout">
      <term><varname>lock_timeout</varname> (<type>integer</type>)
      <indexterm>
       <primary><varname>lock_timeout</> configuration parameter</primary>
      </indexterm>
      </term>
      <listitem>
       <para>
        Abort any statement that waits longer than the specified number of
        milliseconds while attempting to acquire a lock on a table, index,
        row, or other database object.  The time limit applies separately to
        each lock acquisition attempt.  The limit applies both to explicit
        locking requests (such as <command>LOCK TABLE</>, or <command>SELECT
        FOR UPDATE</> without <literal>NOWAIT</>) and to implicitly-acquired
        locks.  If <varname>log_min_error_statement</> is set to
        <literal>ERROR</> or lower, the statement that timed out will be
        logged.  A value of zero (the default) turns this off.
       </para>

       <para>
        Unlike <varname>statement_timeout</>, this timeout can only occur
        while waiting for locks.  Note that if <varname>statement_timeout</>
        is nonzero, it is rather pointless to set <varname>lock_timeout</> to
        the same or larger value, since the statement timeout would always
        trigger first.
       </para>

       <para>
        Setting <varname>lock_timeout</> in
        <filename>postgresql.conf</> is not recommended because it would
        affect all sessions.
       </para>
      </listitem>
     </varlistentry>

     <varlistentry id="guc-idle-in-transaction-session-timeout" xreflabel="idle_in_transaction_session_timeout">
      <term><varname>idle_in_transaction_session_timeout</varname> (<type>integer</type>)
      <indexterm>
       <primary><varname>idle_in_transaction_session_timeout</> configuration parameter</primary>
      </indexterm>
      </term>
      <listitem>
       <para>
       Terminate any session with an open transaction that has been idle for
       longer than the specified duration in milliseconds. This allows any
       locks held by that session to be released and the connection slot to be reused;
       it also allows tuples visible only to this transaction to be vacuumed.  See
       <xref linkend="routine-vacuuming"> for more details about this.
       </para>
       <para>
       The default value of 0 disables this feature.
       </para>
      </listitem>
     </varlistentry>

     <varlistentry id="guc-vacuum-freeze-table-age" xreflabel="vacuum_freeze_table_age">
      <term><varname>vacuum_freeze_table_age</varname> (<type>integer</type>)
      <indexterm>
       <primary><varname>vacuum_freeze_table_age</> configuration parameter</primary>
      </indexterm>
      </term>
      <listitem>
       <para>
        <command>VACUUM</> performs an aggressive scan if the table's
        <structname>pg_class</>.<structfield>relfrozenxid</> field has reached
        the age specified by this setting.  An aggressive scan differs from
        a regular <command>VACUUM</> in that it visits every page that might
        contain unfrozen XIDs or MXIDs, not just those that might contain dead
        tuples.  The default is 150 million transactions.  Although users can
        set this value anywhere from zero to two billions, <command>VACUUM</>
        will silently limit the effective value to 95% of
        <xref linkend="guc-autovacuum-freeze-max-age">, so that a
        periodical manual <command>VACUUM</> has a chance to run before an
        anti-wraparound autovacuum is launched for the table. For more
        information see
        <xref linkend="vacuum-for-wraparound">.
       </para>
      </listitem>
     </varlistentry>

     <varlistentry id="guc-vacuum-freeze-min-age" xreflabel="vacuum_freeze_min_age">
      <term><varname>vacuum_freeze_min_age</varname> (<type>integer</type>)
      <indexterm>
       <primary><varname>vacuum_freeze_min_age</> configuration parameter</primary>
      </indexterm>
      </term>
      <listitem>
       <para>
        Specifies the cutoff age (in transactions) that <command>VACUUM</>
        should use to decide whether to freeze row versions
        while scanning a table.
        The default is 50 million transactions.  Although
        users can set this value anywhere from zero to one billion,
        <command>VACUUM</> will silently limit the effective value to half
        the value of <xref linkend="guc-autovacuum-freeze-max-age">, so
        that there is not an unreasonably short time between forced
        autovacuums.  For more information see <xref
        linkend="vacuum-for-wraparound">.
       </para>
      </listitem>
     </varlistentry>

     <varlistentry id="guc-vacuum-multixact-freeze-table-age" xreflabel="vacuum_multixact_freeze_table_age">
      <term><varname>vacuum_multixact_freeze_table_age</varname> (<type>integer</type>)
      <indexterm>
       <primary><varname>vacuum_multixact_freeze_table_age</> configuration parameter</primary>
      </indexterm>
      </term>
      <listitem>
       <para>
        <command>VACUUM</> performs an aggressive scan if the table's
        <structname>pg_class</>.<structfield>relminmxid</> field has reached
        the age specified by this setting.  An aggressive scan differs from
        a regular <command>VACUUM</> in that it visits every page that might
        contain unfrozen XIDs or MXIDs, not just those that might contain dead
        tuples.  The default is 150 million multixacts.
        Although users can set this value anywhere from zero to two billions,
        <command>VACUUM</> will silently limit the effective value to 95% of
        <xref linkend="guc-autovacuum-multixact-freeze-max-age">, so that a
        periodical manual <command>VACUUM</> has a chance to run before an
        anti-wraparound is launched for the table.
        For more information see <xref linkend="vacuum-for-multixact-wraparound">.
       </para>
      </listitem>
     </varlistentry>

     <varlistentry id="guc-vacuum-multixact-freeze-min-age" xreflabel="vacuum_multixact_freeze_min_age">
      <term><varname>vacuum_multixact_freeze_min_age</varname> (<type>integer</type>)
      <indexterm>
       <primary><varname>vacuum_multixact_freeze_min_age</> configuration parameter</primary>
      </indexterm>
      </term>
      <listitem>
       <para>
        Specifies the cutoff age (in multixacts) that <command>VACUUM</>
        should use to decide whether to replace multixact IDs with a newer
        transaction ID or multixact ID while scanning a table.  The default
        is 5 million multixacts.
        Although users can set this value anywhere from zero to one billion,
        <command>VACUUM</> will silently limit the effective value to half
        the value of <xref linkend="guc-autovacuum-multixact-freeze-max-age">,
        so that there is not an unreasonably short time between forced
        autovacuums.
        For more information see <xref linkend="vacuum-for-multixact-wraparound">.
       </para>
      </listitem>
     </varlistentry>

     <varlistentry id="guc-bytea-output" xreflabel="bytea_output">
      <term><varname>bytea_output</varname> (<type>enum</type>)
      <indexterm>
       <primary><varname>bytea_output</> configuration parameter</primary>
      </indexterm>
      </term>
      <listitem>
       <para>
        Sets the output format for values of type <type>bytea</type>.
        Valid values are <literal>hex</literal> (the default)
        and <literal>escape</literal> (the traditional PostgreSQL
        format).  See <xref linkend="datatype-binary"> for more
        information.  The <type>bytea</type> type always
        accepts both formats on input, regardless of this setting.
       </para>
      </listitem>
     </varlistentry>

     <varlistentry id="guc-xmlbinary" xreflabel="xmlbinary">
      <term><varname>xmlbinary</varname> (<type>enum</type>)
      <indexterm>
       <primary><varname>xmlbinary</> configuration parameter</primary>
      </indexterm>
      </term>
      <listitem>
       <para>
        Sets how binary values are to be encoded in XML.  This applies
        for example when <type>bytea</type> values are converted to
        XML by the functions <function>xmlelement</function> or
        <function>xmlforest</function>.  Possible values are
        <literal>base64</literal> and <literal>hex</literal>, which
        are both defined in the XML Schema standard.  The default is
        <literal>base64</literal>.  For further information about
        XML-related functions, see <xref linkend="functions-xml">.
       </para>

       <para>
        The actual choice here is mostly a matter of taste,
        constrained only by possible restrictions in client
        applications.  Both methods support all possible values,
        although the hex encoding will be somewhat larger than the
        base64 encoding.
       </para>
      </listitem>
     </varlistentry>

     <varlistentry id="guc-xmloption" xreflabel="xmloption">
      <term><varname>xmloption</varname> (<type>enum</type>)
      <indexterm>
       <primary><varname>xmloption</> configuration parameter</primary>
      </indexterm>
      <indexterm>
       <primary><varname>SET XML OPTION</></primary>
      </indexterm>
      <indexterm>
       <primary>XML option</primary>
      </indexterm>
      </term>
      <listitem>
       <para>
        Sets whether <literal>DOCUMENT</literal> or
        <literal>CONTENT</literal> is implicit when converting between
        XML and character string values.  See <xref
        linkend="datatype-xml"> for a description of this.  Valid
        values are <literal>DOCUMENT</literal> and
        <literal>CONTENT</literal>.  The default is
        <literal>CONTENT</literal>.
       </para>

       <para>
        According to the SQL standard, the command to set this option is
<synopsis>
SET XML OPTION { DOCUMENT | CONTENT };
</synopsis>
        This syntax is also available in PostgreSQL.
       </para>
      </listitem>
     </varlistentry>

     <varlistentry id="guc-gin-pending-list-limit" xreflabel="gin_pending_list_limit">
      <term><varname>gin_pending_list_limit</varname> (<type>integer</type>)
      <indexterm>
       <primary><varname>gin_pending_list_limit</> configuration parameter</primary>
      </indexterm>
      </term>
      <listitem>
       <para>
        Sets the maximum size of the GIN pending list which is used
        when <literal>fastupdate</> is enabled. If the list grows
        larger than this maximum size, it is cleaned up by moving
        the entries in it to the main GIN data structure in bulk.
        The default is four megabytes (<literal>4MB</>). This setting
        can be overridden for individual GIN indexes by changing
        index storage parameters.
         See <xref linkend="gin-fast-update"> and <xref linkend="gin-tips">
         for more information.
       </para>
      </listitem>
     </varlistentry>

     </variablelist>
    </sect2>
     <sect2 id="runtime-config-client-format">
     <title>Locale and Formatting</title>

     <variablelist>

     <varlistentry id="guc-datestyle" xreflabel="DateStyle">
      <term><varname>DateStyle</varname> (<type>string</type>)
      <indexterm>
       <primary><varname>DateStyle</> configuration parameter</primary>
      </indexterm>
      </term>
      <listitem>
       <para>
        Sets the display format for date and time values, as well as the
        rules for interpreting ambiguous date input values. For
        historical reasons, this variable contains two independent
        components: the output format specification (<literal>ISO</>,
        <literal>Postgres</>, <literal>SQL</>, or <literal>German</>)
        and the input/output specification for year/month/day ordering
        (<literal>DMY</>, <literal>MDY</>, or <literal>YMD</>). These
        can be set separately or together. The keywords <literal>Euro</>
        and <literal>European</> are synonyms for <literal>DMY</>; the
        keywords <literal>US</>, <literal>NonEuro</>, and
        <literal>NonEuropean</> are synonyms for <literal>MDY</>. See
        <xref linkend="datatype-datetime"> for more information. The
        built-in default is <literal>ISO, MDY</>, but
        <application>initdb</application> will initialize the
        configuration file with a setting that corresponds to the
        behavior of the chosen <varname>lc_time</varname> locale.
       </para>
      </listitem>
     </varlistentry>

     <varlistentry id="guc-intervalstyle" xreflabel="IntervalStyle">
      <term><varname>IntervalStyle</varname> (<type>enum</type>)
      <indexterm>
       <primary><varname>IntervalStyle</> configuration parameter</primary>
      </indexterm>
      </term>
      <listitem>
       <para>
        Sets the display format for interval values.
        The value <literal>sql_standard</> will produce
        output matching <acronym>SQL</acronym> standard interval literals.
        The value <literal>postgres</> (which is the default) will produce
        output matching <productname>PostgreSQL</> releases prior to 8.4
        when the <xref linkend="guc-datestyle">
        parameter was set to <literal>ISO</>.
        The value <literal>postgres_verbose</> will produce output
        matching <productname>PostgreSQL</> releases prior to 8.4
        when the <varname>DateStyle</>
        parameter was set to non-<literal>ISO</> output.
        The value <literal>iso_8601</> will produce output matching the time
        interval <quote>format with designators</> defined in section
        4.4.3.2 of ISO 8601.
       </para>
       <para>
        The <varname>IntervalStyle</> parameter also affects the
        interpretation of ambiguous interval input.  See
        <xref linkend="datatype-interval-input"> for more information.
       </para>
      </listitem>
     </varlistentry>

     <varlistentry id="guc-timezone" xreflabel="TimeZone">
      <term><varname>TimeZone</varname> (<type>string</type>)
      <indexterm>
       <primary><varname>TimeZone</> configuration parameter</primary>
      </indexterm>
      <indexterm><primary>time zone</></>
      </term>
      <listitem>
       <para>
        Sets the time zone for displaying and interpreting time stamps.
        The built-in default is <literal>GMT</>, but that is typically
        overridden in <filename>postgresql.conf</>; <application>initdb</>
        will install a setting there corresponding to its system environment.
        See <xref linkend="datatype-timezones"> for more information.
       </para>
      </listitem>
     </varlistentry>

     <varlistentry id="guc-timezone-abbreviations" xreflabel="timezone_abbreviations">
      <term><varname>timezone_abbreviations</varname> (<type>string</type>)
      <indexterm>
       <primary><varname>timezone_abbreviations</> configuration parameter</primary>
      </indexterm>
      <indexterm><primary>time zone names</></>
      </term>
      <listitem>
       <para>
        Sets the collection of time zone abbreviations that will be accepted
        by the server for datetime input.  The default is <literal>'Default'</>,
        which is a collection that works in most of the world; there are
        also <literal>'Australia'</literal> and <literal>'India'</literal>,
        and other collections can be defined for a particular installation.
        See <xref linkend="datetime-config-files"> for more information.
       </para>
      </listitem>
     </varlistentry>

     <varlistentry id="guc-extra-float-digits" xreflabel="extra_float_digits">
      <term><varname>extra_float_digits</varname> (<type>integer</type>)
      <indexterm>
       <primary>significant digits</primary>
      </indexterm>
      <indexterm>
       <primary>floating-point</primary>
       <secondary>display</secondary>
      </indexterm>
      <indexterm>
       <primary><varname>extra_float_digits</> configuration parameter</primary>
      </indexterm>
      </term>
      <listitem>
       <para>
        This parameter adjusts the number of digits displayed for
        floating-point values, including <type>float4</>, <type>float8</>,
        and geometric data types.  The parameter value is added to the
        standard number of digits (<literal>FLT_DIG</> or <literal>DBL_DIG</>
        as appropriate).  The value can be set as high as 3, to include
        partially-significant digits; this is especially useful for dumping
        float data that needs to be restored exactly.  Or it can be set
        negative to suppress unwanted digits.
        See also <xref linkend="datatype-float">.
       </para>
      </listitem>
     </varlistentry>

     <varlistentry id="guc-client-encoding" xreflabel="client_encoding">
      <term><varname>client_encoding</varname> (<type>string</type>)
      <indexterm>
       <primary><varname>client_encoding</> configuration parameter</primary>
      </indexterm>
      <indexterm><primary>character set</></>
      </term>
      <listitem>
       <para>
        Sets the client-side encoding (character set).
        The default is to use the database encoding.
        The character sets supported by the <productname>PostgreSQL</productname>
        server are described in <xref linkend="multibyte-charset-supported">.
       </para>
      </listitem>
     </varlistentry>

     <varlistentry id="guc-lc-messages" xreflabel="lc_messages">
      <term><varname>lc_messages</varname> (<type>string</type>)
      <indexterm>
       <primary><varname>lc_messages</> configuration parameter</primary>
      </indexterm>
      </term>
      <listitem>
       <para>
        Sets the language in which messages are displayed.  Acceptable
        values are system-dependent; see <xref linkend="locale"> for
        more information.  If this variable is set to the empty string
        (which is the default) then the value is inherited from the
        execution environment of the server in a system-dependent way.
       </para>

       <para>
        On some systems, this locale category does not exist.  Setting
        this variable will still work, but there will be no effect.
        Also, there is a chance that no translated messages for the
        desired language exist.  In that case you will continue to see
        the English messages.
       </para>

       <para>
        Only superusers can change this setting, because it affects the
        messages sent to the server log as well as to the client, and
        an improper value might obscure the readability of the server
        logs.
       </para>
      </listitem>
     </varlistentry>

     <varlistentry id="guc-lc-monetary" xreflabel="lc_monetary">
      <term><varname>lc_monetary</varname> (<type>string</type>)
      <indexterm>
       <primary><varname>lc_monetary</> configuration parameter</primary>
      </indexterm>
      </term>
      <listitem>
       <para>
        Sets the locale to use for formatting monetary amounts, for
        example with the <function>to_char</function> family of
        functions.  Acceptable values are system-dependent; see <xref
        linkend="locale"> for more information.  If this variable is
        set to the empty string (which is the default) then the value
        is inherited from the execution environment of the server in a
        system-dependent way.
       </para>
      </listitem>
     </varlistentry>

     <varlistentry id="guc-lc-numeric" xreflabel="lc_numeric">
      <term><varname>lc_numeric</varname> (<type>string</type>)
      <indexterm>
       <primary><varname>lc_numeric</> configuration parameter</primary>
      </indexterm>
      </term>
      <listitem>
       <para>
        Sets the locale to use for formatting numbers, for example
        with the <function>to_char</function> family of
        functions. Acceptable values are system-dependent; see <xref
        linkend="locale"> for more information.  If this variable is
        set to the empty string (which is the default) then the value
        is inherited from the execution environment of the server in a
        system-dependent way.
       </para>
      </listitem>
     </varlistentry>

     <varlistentry id="guc-lc-time" xreflabel="lc_time">
      <term><varname>lc_time</varname> (<type>string</type>)
      <indexterm>
       <primary><varname>lc_time</> configuration parameter</primary>
      </indexterm>
      </term>
      <listitem>
       <para>
        Sets the locale to use for formatting dates and times, for example
        with the <function>to_char</function> family of
        functions. Acceptable values are system-dependent; see <xref
        linkend="locale"> for more information.  If this variable is
        set to the empty string (which is the default) then the value
        is inherited from the execution environment of the server in a
        system-dependent way.
       </para>
      </listitem>
     </varlistentry>

     <varlistentry id="guc-default-text-search-config" xreflabel="default_text_search_config">
      <term><varname>default_text_search_config</varname> (<type>string</type>)
      <indexterm>
       <primary><varname>default_text_search_config</> configuration parameter</primary>
      </indexterm>
      </term>
      <listitem>
       <para>
        Selects the text search configuration that is used by those variants
        of the text search functions that do not have an explicit argument
        specifying the configuration.
        See <xref linkend="textsearch"> for further information.
        The built-in default is <literal>pg_catalog.simple</>, but
        <application>initdb</application> will initialize the
        configuration file with a setting that corresponds to the
        chosen <varname>lc_ctype</varname> locale, if a configuration
        matching that locale can be identified.
       </para>
      </listitem>
     </varlistentry>

     </variablelist>

    </sect2>

    <sect2 id="runtime-config-client-preload">
     <title>Shared Library Preloading</title>

     <para>
      Several settings are available for preloading shared libraries into the
      server, in order to load additional functionality or achieve performance
      benefits.  For example, a setting of
      <literal>'$libdir/mylib'</literal> would cause
      <literal>mylib.so</> (or on some platforms,
      <literal>mylib.sl</>) to be preloaded from the installation's standard
      library directory.  The differences between the settings are when they
      take effect and what privileges are required to change them.
     </para>

     <para>
      <productname>PostgreSQL</productname> procedural language libraries can
      be preloaded in this way, typically by using the
      syntax <literal>'$libdir/plXXX'</literal> where
      <literal>XXX</literal> is <literal>pgsql</>, <literal>perl</>,
      <literal>tcl</>, or <literal>python</>.
     </para>

     <para>
      For each parameter, if more than one library is to be loaded, separate
      their names with commas.  All library names are converted to lower case
      unless double-quoted.
     </para>

     <para>
      Only shared libraries specifically intended to be used with PostgreSQL
      can be loaded this way.  Every PostgreSQL-supported library has
      a <quote>magic block</> that is checked to guarantee compatibility.  For
      this reason, non-PostgreSQL libraries cannot be loaded in this way.  You
      might be able to use operating-system facilities such
      as <envar>LD_PRELOAD</envar> for that.
     </para>

     <para>
      In general, refer to the documentation of a specific module for the
      recommended way to load that module.
     </para>

     <variablelist>
     <varlistentry id="guc-local-preload-libraries" xreflabel="local_preload_libraries">
      <term><varname>local_preload_libraries</varname> (<type>string</type>)
      <indexterm>
       <primary><varname>local_preload_libraries</> configuration parameter</primary>
      </indexterm>
      <indexterm>
       <primary><filename>$libdir/plugins</></primary>
      </indexterm>
      </term>
      <listitem>
       <para>
        This variable specifies one or more shared libraries that are to be
        preloaded at connection start.
        The parameter value only takes effect at the start of the connection.
        Subsequent changes have no effect.  If a specified library is not
        found, the connection attempt will fail.
       </para>

       <para>
        This option can be set by any user.  Because of that, the libraries
        that can be loaded are restricted to those appearing in the
        <filename>plugins</> subdirectory of the installation's
        standard library directory.  (It is the database administrator's
        responsibility to ensure that only <quote>safe</> libraries
        are installed there.)  Entries in <varname>local_preload_libraries</>
        can specify this directory explicitly, for example
        <literal>$libdir/plugins/mylib</literal>, or just specify
        the library name &mdash; <literal>mylib</literal> would have
        the same effect as <literal>$libdir/plugins/mylib</literal>.
       </para>

       <para>
        The intent of this feature is to allow unprivileged users to load
        debugging or performance-measurement libraries into specific sessions
        without requiring an explicit <command>LOAD</> command.  To that end,
        it would be typical to set this parameter using
        the <envar>PGOPTIONS</envar> environment variable on the client or by
        using
        <command>ALTER ROLE SET</>.
       </para>

       <para>
        However, unless a module is specifically designed to be used in this way by
        non-superusers, this is usually not the right setting to use.  Look
        at <xref linkend="guc-session-preload-libraries"> instead.
       </para>
      </listitem>
     </varlistentry>


     <varlistentry id="guc-session-preload-libraries" xreflabel="session_preload_libraries">
      <term><varname>session_preload_libraries</varname> (<type>string</type>)
      <indexterm>
       <primary><varname>session_preload_libraries</> configuration parameter</primary>
      </indexterm>
      </term>
      <listitem>
       <para>
        This variable specifies one or more shared libraries that are to be
        preloaded at connection start.  Only superusers can change this setting.
        The parameter value only takes effect at the start of the connection.
        Subsequent changes have no effect.  If a specified library is not
        found, the connection attempt will fail.
       </para>

       <para>
        The intent of this feature is to allow debugging or
        performance-measurement libraries to be loaded into specific sessions
        without an explicit
        <command>LOAD</> command being given.  For
        example, <xref linkend="auto-explain"> could be enabled for all
        sessions under a given user name by setting this parameter
        with <command>ALTER ROLE SET</>.  Also, this parameter can be changed
        without restarting the server (but changes only take effect when a new
        session is started), so it is easier to add new modules this way, even
        if they should apply to all sessions.
       </para>

       <para>
        Unlike <xref linkend="guc-shared-preload-libraries">, there is no large
        performance advantage to loading a library at session start rather than
        when it is first used.  There is some advantage, however, when
        connection pooling is used.
       </para>
      </listitem>
     </varlistentry>

     <varlistentry id="guc-shared-preload-libraries" xreflabel="shared_preload_libraries">
      <term><varname>shared_preload_libraries</varname> (<type>string</type>)
      <indexterm>
       <primary><varname>shared_preload_libraries</> configuration parameter</primary>
      </indexterm>
      </term>
      <listitem>
       <para>
        This variable specifies one or more shared libraries to be preloaded at
        server start.  This parameter can only be set at server
        start.  If a specified library is not found, the server will fail to
        start.
       </para>

       <para>
        Some libraries need to perform certain operations that can only take
        place at postmaster start, such as allocating shared memory, reserving
        light-weight locks, or starting background workers.  Those libraries
        must be loaded at server start through this parameter.  See the
        documentation of each library for details.
       </para>

       <para>
        Other libraries can also be preloaded.  By preloading a shared library,
        the library startup time is avoided when the library is first used.
        However, the time to start each new server process might increase
        slightly, even if that process never uses the library.  So this
        parameter is recommended only for libraries that will be used in most
        sessions.  Also, changing this parameter requires a server restart, so
        this is not the right setting to use for short-term debugging tasks,
        say.  Use <xref linkend="guc-session-preload-libraries"> for that
        instead.
       </para>

      <note>
       <para>
        On Windows hosts, preloading a library at server start will not reduce
        the time required to start each new server process; each server process
        will re-load all preload libraries.  However, <varname>shared_preload_libraries
        </varname> is still useful on Windows hosts for libraries that need to
        perform operations at postmaster start time.
       </para>
      </note>
      </listitem>
     </varlistentry>
    </variablelist>
   </sect2>

     <sect2 id="runtime-config-client-other">
     <title>Other Defaults</title>

     <variablelist>

     <varlistentry id="guc-dynamic-library-path" xreflabel="dynamic_library_path">
      <term><varname>dynamic_library_path</varname> (<type>string</type>)
      <indexterm>
       <primary><varname>dynamic_library_path</> configuration parameter</primary>
      </indexterm>
      <indexterm><primary>dynamic loading</></>
      </term>
      <listitem>
       <para>
        If a dynamically loadable module needs to be opened and the
        file name specified in the <command>CREATE FUNCTION</command> or
        <command>LOAD</command> command
        does not have a directory component (i.e., the
        name does not contain a slash), the system will search this
        path for the required file.
       </para>

       <para>
        The value for <varname>dynamic_library_path</varname> must be a
        list of absolute directory paths separated by colons (or semi-colons
        on Windows).  If a list element starts
        with the special string <literal>$libdir</literal>, the
        compiled-in <productname>PostgreSQL</productname> package
        library directory is substituted for <literal>$libdir</literal>; this
        is where the modules provided by the standard
        <productname>PostgreSQL</productname> distribution are installed.
        (Use <literal>pg_config --pkglibdir</literal> to find out the name of
        this directory.) For example:
<programlisting>
dynamic_library_path = '/usr/local/lib/postgresql:/home/my_project/lib:$libdir'
</programlisting>
        or, in a Windows environment:
<programlisting>
dynamic_library_path = 'C:\tools\postgresql;H:\my_project\lib;$libdir'
</programlisting>
       </para>

       <para>
        The default value for this parameter is
        <literal>'$libdir'</literal>. If the value is set to an empty
        string, the automatic path search is turned off.
       </para>

       <para>
        This parameter can be changed at run time by superusers, but a
        setting done that way will only persist until the end of the
        client connection, so this method should be reserved for
        development purposes. The recommended way to set this parameter
        is in the <filename>postgresql.conf</filename> configuration
        file.
       </para>
      </listitem>
     </varlistentry>

     <varlistentry id="guc-gin-fuzzy-search-limit" xreflabel="gin_fuzzy_search_limit">
      <term><varname>gin_fuzzy_search_limit</varname> (<type>integer</type>)
      <indexterm>
       <primary><varname>gin_fuzzy_search_limit</> configuration parameter</primary>
      </indexterm>
      </term>
      <listitem>
       <para>
        Soft upper limit of the size of the set returned by GIN index scans. For more
        information see <xref linkend="gin-tips">.
       </para>
      </listitem>
     </varlistentry>

     </variablelist>
    </sect2>
   </sect1>

   <sect1 id="runtime-config-locks">
    <title>Lock Management</title>

     <variablelist>

     <varlistentry id="guc-deadlock-timeout" xreflabel="deadlock_timeout">
      <term><varname>deadlock_timeout</varname> (<type>integer</type>)
      <indexterm>
       <primary>deadlock</primary>
       <secondary>timeout during</secondary>
      </indexterm>
      <indexterm>
       <primary>timeout</primary>
       <secondary>deadlock</secondary>
      </indexterm>
      <indexterm>
       <primary><varname>deadlock_timeout</> configuration parameter</primary>
      </indexterm>
      </term>
      <listitem>
       <para>
        This is the amount of time, in milliseconds, to wait on a lock
        before checking to see if there is a deadlock condition. The
        check for deadlock is relatively expensive, so the server doesn't run
        it every time it waits for a lock. We optimistically assume
        that deadlocks are not common in production applications and
        just wait on the lock for a while before checking for a
        deadlock. Increasing this value reduces the amount of time
        wasted in needless deadlock checks, but slows down reporting of
        real deadlock errors. The default is one second (<literal>1s</>),
        which is probably about the smallest value you would want in
        practice. On a heavily loaded server you might want to raise it.
        Ideally the setting should exceed your typical transaction time,
        so as to improve the odds that a lock will be released before
        the waiter decides to check for deadlock.  Only superusers can change
        this setting.
       </para>

       <para>
        When <xref linkend="guc-log-lock-waits"> is set,
        this parameter also determines the length of time to wait before
        a log message is issued about the lock wait.  If you are trying
        to investigate locking delays you might want to set a shorter than
        normal <varname>deadlock_timeout</varname>.
       </para>
      </listitem>
     </varlistentry>

     <varlistentry id="guc-max-locks-per-transaction" xreflabel="max_locks_per_transaction">
      <term><varname>max_locks_per_transaction</varname> (<type>integer</type>)
      <indexterm>
       <primary><varname>max_locks_per_transaction</> configuration parameter</primary>
      </indexterm>
      </term>
      <listitem>
       <para>
        The shared lock table tracks locks on
        <varname>max_locks_per_transaction</varname> * (<xref
        linkend="guc-max-connections"> + <xref
        linkend="guc-max-prepared-transactions">) objects (e.g.,  tables);
        hence, no more than this many distinct objects can be locked at
        any one time.  This parameter controls the average number of object
        locks allocated for each transaction;  individual transactions
        can lock more objects as long as the locks of all transactions
        fit in the lock table.  This is <emphasis>not</> the number of
        rows that can be locked; that value is unlimited.  The default,
        64, has historically proven sufficient, but you might need to
        raise this value if you have queries that touch many different
        tables in a single transaction, e.g. query of a parent table with
        many children.  This parameter can only be set at server start.
       </para>

       <para>
        When running a standby server, you must set this parameter to the
        same or higher value than on the master server. Otherwise, queries
        will not be allowed in the standby server.
       </para>
      </listitem>
     </varlistentry>

     <varlistentry id="guc-max-pred-locks-per-transaction" xreflabel="max_pred_locks_per_transaction">
      <term><varname>max_pred_locks_per_transaction</varname> (<type>integer</type>)
      <indexterm>
       <primary><varname>max_pred_locks_per_transaction</> configuration parameter</primary>
      </indexterm>
      </term>
      <listitem>
       <para>
        The shared predicate lock table tracks locks on
        <varname>max_pred_locks_per_transaction</varname> * (<xref
        linkend="guc-max-connections"> + <xref
        linkend="guc-max-prepared-transactions">) objects (e.g., tables);
        hence, no more than this many distinct objects can be locked at
        any one time.  This parameter controls the average number of object
        locks allocated for each transaction;  individual transactions
        can lock more objects as long as the locks of all transactions
        fit in the lock table.  This is <emphasis>not</> the number of
        rows that can be locked; that value is unlimited.  The default,
        64, has generally been sufficient in testing, but you might need to
        raise this value if you have clients that touch many different
        tables in a single serializable transaction. This parameter can
        only be set at server start.
       </para>

      </listitem>
     </varlistentry>

     </variablelist>
   </sect1>

   <sect1 id="runtime-config-compatible">
    <title>Version and Platform Compatibility</title>

    <sect2 id="runtime-config-compatible-version">
     <title>Previous PostgreSQL Versions</title>

     <variablelist>

     <varlistentry id="guc-array-nulls" xreflabel="array_nulls">
      <term><varname>array_nulls</varname> (<type>boolean</type>)
      <indexterm>
       <primary><varname>array_nulls</> configuration parameter</primary>
      </indexterm>
      </term>
      <listitem>
       <para>
        This controls whether the array input parser recognizes
        unquoted <literal>NULL</> as specifying a null array element.
        By default, this is <literal>on</>, allowing array values containing
        null values to be entered.  However, <productname>PostgreSQL</> versions
        before 8.2 did not support null values in arrays, and therefore would
        treat <literal>NULL</> as specifying a normal array element with
        the string value <quote>NULL</>.  For backward compatibility with
        applications that require the old behavior, this variable can be
        turned <literal>off</>.
       </para>

       <para>
        Note that it is possible to create array values containing null values
        even when this variable is <literal>off</>.
       </para>
      </listitem>
     </varlistentry>

     <varlistentry id="guc-backslash-quote" xreflabel="backslash_quote">
      <term><varname>backslash_quote</varname> (<type>enum</type>)
      <indexterm><primary>strings</><secondary>backslash quotes</></>
      <indexterm>
       <primary><varname>backslash_quote</> configuration parameter</primary>
      </indexterm>
      </term>
      <listitem>
       <para>
        This controls whether a quote mark can be represented by
        <literal>\'</> in a string literal.  The preferred, SQL-standard way
        to represent a quote mark is by doubling it (<literal>''</>) but
        <productname>PostgreSQL</> has historically also accepted
        <literal>\'</>. However, use of <literal>\'</> creates security risks
        because in some client character set encodings, there are multibyte
        characters in which the last byte is numerically equivalent to ASCII
        <literal>\</>.  If client-side code does escaping incorrectly then a
        SQL-injection attack is possible.  This risk can be prevented by
        making the server reject queries in which a quote mark appears to be
        escaped by a backslash.
        The allowed values of <varname>backslash_quote</> are
        <literal>on</> (allow <literal>\'</> always),
        <literal>off</> (reject always), and
        <literal>safe_encoding</> (allow only if client encoding does not
        allow ASCII <literal>\</> within a multibyte character).
        <literal>safe_encoding</> is the default setting.
       </para>

       <para>
        Note that in a standard-conforming string literal, <literal>\</> just
        means <literal>\</> anyway.  This parameter only affects the handling of
        non-standard-conforming literals, including
        escape string syntax (<literal>E'...'</>).
       </para>
      </listitem>
     </varlistentry>

     <varlistentry id="guc-default-with-oids" xreflabel="default_with_oids">
      <term><varname>default_with_oids</varname> (<type>boolean</type>)
      <indexterm>
       <primary><varname>default_with_oids</> configuration parameter</primary>
      </indexterm>
      </term>
      <listitem>
       <para>
        This controls whether <command>CREATE TABLE</command> and
        <command>CREATE TABLE AS</command> include an OID column in
        newly-created tables, if neither <literal>WITH OIDS</literal>
        nor <literal>WITHOUT OIDS</literal> is specified. It also
        determines whether OIDs will be included in tables created by
        <command>SELECT INTO</command>. The parameter is <literal>off</>
        by default; in <productname>PostgreSQL</> 8.0 and earlier, it
        was <literal>on</> by default.
       </para>

       <para>
        The use of OIDs in user tables is considered deprecated, so
        most installations should leave this variable disabled.
        Applications that require OIDs for a particular table should
        specify <literal>WITH OIDS</literal> when creating the
        table. This variable can be enabled for compatibility with old
        applications that do not follow this behavior.
       </para>
      </listitem>
     </varlistentry>

     <varlistentry id="guc-escape-string-warning" xreflabel="escape_string_warning">
      <term><varname>escape_string_warning</varname> (<type>boolean</type>)
      <indexterm><primary>strings</><secondary>escape warning</></>
      <indexterm>
       <primary><varname>escape_string_warning</> configuration parameter</primary>
      </indexterm>
      </term>
      <listitem>
       <para>
        When on, a warning is issued if a backslash (<literal>\</>)
        appears in an ordinary string literal (<literal>'...'</>
        syntax) and <varname>standard_conforming_strings</varname> is off.
        The default is <literal>on</>.
       </para>
       <para>
        Applications that wish to use backslash as escape should be
        modified to use escape string syntax (<literal>E'...'</>),
        because the default behavior of ordinary strings is now to treat
        backslash as an ordinary character, per SQL standard.  This variable
        can be enabled to help locate code that needs to be changed.
       </para>
      </listitem>
     </varlistentry>

     <varlistentry id="guc-lo-compat-privileges" xreflabel="lo_compat_privileges">
      <term><varname>lo_compat_privileges</varname> (<type>boolean</type>)
      <indexterm>
       <primary><varname>lo_compat_privileges</> configuration parameter</primary>
      </indexterm>
      </term>
      <listitem>
       <para>
        In <productname>PostgreSQL</> releases prior to 9.0, large objects
        did not have access privileges and were, therefore, always readable
        and writable by all users.  Setting this variable to <literal>on</>
        disables the new privilege checks, for compatibility with prior
        releases.  The default is <literal>off</>.
        Only superusers can change this setting.
       </para>
       <para>
        Setting this variable does not disable all security checks related to
        large objects &mdash; only those for which the default behavior has
        changed in <productname>PostgreSQL</> 9.0.
        For example, <literal>lo_import()</literal> and
        <literal>lo_export()</literal> need superuser privileges regardless
        of this setting.
       </para>
      </listitem>
     </varlistentry>

     <varlistentry id="guc-operator-precedence-warning" xreflabel="operator_precedence_warning">
      <term><varname>operator_precedence_warning</varname> (<type>boolean</type>)
      <indexterm>
       <primary><varname>operator_precedence_warning</> configuration parameter</primary>
      </indexterm>
      </term>
      <listitem>
       <para>
        When on, the parser will emit a warning for any construct that might
        have changed meanings since <productname>PostgreSQL</> 9.4 as a result
        of changes in operator precedence.  This is useful for auditing
        applications to see if precedence changes have broken anything; but it
        is not meant to be kept turned on in production, since it will warn
        about some perfectly valid, standard-compliant SQL code.
        The default is <literal>off</>.
       </para>

       <para>
        See <xref linkend="sql-precedence"> for more information.
       </para>
      </listitem>
     </varlistentry>

    <varlistentry id="guc-quote-all-identifiers" xreflabel="quote-all-identifiers">
      <term><varname>quote_all_identifiers</varname> (<type>boolean</type>)
      <indexterm>
       <primary><varname>quote_all_identifiers</> configuration parameter</primary>
      </indexterm>
      </term>
      <listitem>
       <para>
        When the database generates SQL, force all identifiers to be quoted,
        even if they are not (currently) keywords.  This will affect the
        output of <command>EXPLAIN</> as well as the results of functions
        like <function>pg_get_viewdef</>.  See also the
        <option>--quote-all-identifiers</option> option of
        <xref linkend="app-pgdump"> and <xref linkend="app-pg-dumpall">.
       </para>
      </listitem>
     </varlistentry>

     <varlistentry id="guc-sql-inheritance" xreflabel="sql_inheritance">
      <term><varname>sql_inheritance</varname> (<type>boolean</type>)
      <indexterm>
       <primary><varname>sql_inheritance</> configuration parameter</primary>
      </indexterm>
      <indexterm><primary>inheritance</></>
      </term>
      <listitem>
       <para>
        This setting controls whether undecorated table references are
        considered to include inheritance child tables.  The default is
        <literal>on</>, which means child tables are included (thus,
        a <literal>*</> suffix is assumed by default).  If turned
        <literal>off</>, child tables are not included (thus, an
        <literal>ONLY</literal> prefix is assumed).  The SQL standard
        requires child tables to be included, so the <literal>off</> setting
        is not spec-compliant, but it is provided for compatibility with
        <productname>PostgreSQL</> releases prior to 7.1.
        See <xref linkend="ddl-inherit"> for more information.
       </para>

       <para>
        Turning <varname>sql_inheritance</> off is deprecated, because that
        behavior has been found to be error-prone as well as contrary to SQL
        standard.  Discussions of inheritance behavior elsewhere in this
        manual generally assume that it is <literal>on</>.
       </para>
      </listitem>
     </varlistentry>

     <varlistentry id="guc-standard-conforming-strings" xreflabel="standard_conforming_strings">
      <term><varname>standard_conforming_strings</varname> (<type>boolean</type>)
      <indexterm><primary>strings</><secondary>standard conforming</></>
      <indexterm>
       <primary><varname>standard_conforming_strings</> configuration parameter</primary>
      </indexterm>
      </term>
      <listitem>
       <para>
        This controls whether ordinary string literals
        (<literal>'...'</>) treat backslashes literally, as specified in
        the SQL standard.
        Beginning in <productname>PostgreSQL</productname> 9.1, the default is
        <literal>on</> (prior releases defaulted to <literal>off</>).
        Applications can check this
        parameter to determine how string literals will be processed.
        The presence of this parameter can also be taken as an indication
        that the escape string syntax (<literal>E'...'</>) is supported.
        Escape string syntax (<xref linkend="sql-syntax-strings-escape">)
        should be used if an application desires
        backslashes to be treated as escape characters.
       </para>
      </listitem>
     </varlistentry>

     <varlistentry id="guc-synchronize-seqscans" xreflabel="synchronize_seqscans">
      <term><varname>synchronize_seqscans</varname> (<type>boolean</type>)
      <indexterm>
       <primary><varname>synchronize_seqscans</> configuration parameter</primary>
      </indexterm>
      </term>
      <listitem>
       <para>
        This allows sequential scans of large tables to synchronize with each
        other, so that concurrent scans read the same block at about the
        same time and hence share the I/O workload.  When this is enabled,
        a scan might start in the middle of the table and then <quote>wrap
        around</> the end to cover all rows, so as to synchronize with the
        activity of scans already in progress.  This can result in
        unpredictable changes in the row ordering returned by queries that
        have no <literal>ORDER BY</> clause.  Setting this parameter to
        <literal>off</> ensures the pre-8.3 behavior in which a sequential
        scan always starts from the beginning of the table.  The default
        is <literal>on</>.
       </para>
      </listitem>
     </varlistentry>

     </variablelist>
    </sect2>

    <sect2 id="runtime-config-compatible-clients">
     <title>Platform and Client Compatibility</title>
     <variablelist>

     <varlistentry id="guc-transform-null-equals" xreflabel="transform_null_equals">
      <term><varname>transform_null_equals</varname> (<type>boolean</type>)
      <indexterm><primary>IS NULL</></>
      <indexterm>
       <primary><varname>transform_null_equals</> configuration parameter</primary>
      </indexterm>
      </term>
      <listitem>
       <para>
        When on, expressions of the form <literal><replaceable>expr</> =
        NULL</literal> (or <literal>NULL =
        <replaceable>expr</></literal>) are treated as
        <literal><replaceable>expr</> IS NULL</literal>, that is, they
        return true if <replaceable>expr</> evaluates to the null value,
        and false otherwise. The correct SQL-spec-compliant behavior of
        <literal><replaceable>expr</> = NULL</literal> is to always
        return null (unknown). Therefore this parameter defaults to
        <literal>off</>.
       </para>

       <para>
        However, filtered forms in <productname>Microsoft
        Access</productname> generate queries that appear to use
        <literal><replaceable>expr</> = NULL</literal> to test for
        null values, so if you use that interface to access the database you
        might want to turn this option on.  Since expressions of the
        form <literal><replaceable>expr</> = NULL</literal> always
        return the null value (using the SQL standard interpretation), they are not
        very useful and do not appear often in normal applications so
        this option does little harm in practice.  But new users are
        frequently confused about the semantics of expressions
        involving null values, so this option is off by default.
       </para>

       <para>
        Note that this option only affects the exact form <literal>= NULL</>,
        not other comparison operators or other expressions
        that are computationally equivalent to some expression
        involving the equals operator (such as <literal>IN</literal>).
        Thus, this option is not a general fix for bad programming.
       </para>

       <para>
        Refer to <xref linkend="functions-comparison"> for related information.
       </para>
      </listitem>
     </varlistentry>

     </variablelist>
    </sect2>
   </sect1>

   <sect1 id="runtime-config-error-handling">
    <title>Error Handling</title>

    <variablelist>

     <varlistentry id="guc-exit-on-error" xreflabel="exit_on_error">
      <term><varname>exit_on_error</varname> (<type>boolean</type>)
      <indexterm>
       <primary><varname>exit_on_error</> configuration parameter</primary>
      </indexterm>
      </term>
      <listitem>
       <para>
        If true, any error will terminate the current session.  By default,
        this is set to false, so that only FATAL errors will terminate the
        session.
       </para>
      </listitem>
     </varlistentry>

     <varlistentry id="guc-restart-after-crash" xreflabel="restart_after_crash">
      <term><varname>restart_after_crash</varname> (<type>boolean</type>)
      <indexterm>
       <primary><varname>restart_after_crash</> configuration parameter</primary>
      </indexterm>
      </term>
      <listitem>
       <para>
        When set to true, which is the default, <productname>PostgreSQL</>
        will automatically reinitialize after a backend crash.  Leaving this
        value set to true is normally the best way to maximize the availability
        of the database.  However, in some circumstances, such as when
        <productname>PostgreSQL</> is being invoked by clusterware, it may be
        useful to disable the restart so that the clusterware can gain
        control and take any actions it deems appropriate.
       </para>
      </listitem>
     </varlistentry>

    </variablelist>

   </sect1>

   <sect1 id="runtime-config-preset">
    <title>Preset Options</title>

    <para>
     The following <quote>parameters</> are read-only, and are determined
     when <productname>PostgreSQL</productname> is compiled or when it is
     installed. As such, they have been excluded from the sample
     <filename>postgresql.conf</> file.  These options report
     various aspects of <productname>PostgreSQL</productname> behavior
     that might be of interest to certain applications, particularly
     administrative front-ends.
    </para>

    <variablelist>

     <varlistentry id="guc-block-size" xreflabel="block_size">
      <term><varname>block_size</varname> (<type>integer</type>)
      <indexterm>
       <primary><varname>block_size</> configuration parameter</primary>
      </indexterm>
      </term>
      <listitem>
       <para>
        Reports the size of a disk block.  It is determined by the value
        of <literal>BLCKSZ</> when building the server. The default
        value is 8192 bytes.  The meaning of some configuration
        variables (such as <xref linkend="guc-shared-buffers">) is
        influenced by <varname>block_size</varname>. See <xref
        linkend="runtime-config-resource"> for information.
       </para>
      </listitem>
     </varlistentry>

     <varlistentry id="guc-data-checksums" xreflabel="data_checksums">
      <term><varname>data_checksums</varname> (<type>boolean</type>)
      <indexterm>
       <primary><varname>data_checksums</> configuration parameter</primary>
      </indexterm>
      </term>
      <listitem>
       <para>
        Reports whether data checksums are enabled for this cluster.
        See <xref linkend="app-initdb-data-checksums"> for more information.
       </para>
      </listitem>
     </varlistentry>

     <varlistentry id="guc-debug-assertions" xreflabel="debug_assertions">
      <term><varname>debug_assertions</varname> (<type>boolean</type>)
      <indexterm>
       <primary><varname>debug_assertions</> configuration parameter</primary>
      </indexterm>
      </term>
      <listitem>
       <para>
        Reports whether <productname>PostgreSQL</productname> has been built
        with assertions enabled. That is the case if the
        macro <symbol>USE_ASSERT_CHECKING</symbol> is defined
        when <productname>PostgreSQL</productname> is built (accomplished
        e.g. by the <command>configure</command> option
        <option>--enable-cassert</option>). By
        default <productname>PostgreSQL</productname> is built without
        assertions.
       </para>
      </listitem>
     </varlistentry>

     <varlistentry id="guc-integer-datetimes" xreflabel="integer_datetimes">
      <term><varname>integer_datetimes</varname> (<type>boolean</type>)
      <indexterm>
       <primary><varname>integer_datetimes</> configuration parameter</primary>
      </indexterm>
      </term>
      <listitem>
       <para>
        Reports whether <productname>PostgreSQL</> was built with
        support for 64-bit-integer dates and times.  This can be
        disabled by configuring with <literal>--disable-integer-datetimes</>
        when building <productname>PostgreSQL</>.  The default value is
        <literal>on</literal>.
       </para>
      </listitem>
     </varlistentry>

     <varlistentry id="guc-lc-collate" xreflabel="lc_collate">
      <term><varname>lc_collate</varname> (<type>string</type>)
      <indexterm>
       <primary><varname>lc_collate</> configuration parameter</primary>
      </indexterm>
      </term>
      <listitem>
       <para>
        Reports the locale in which sorting of textual data is done.
        See <xref linkend="locale"> for more information.
        This value is determined when a database is created.
       </para>
      </listitem>
     </varlistentry>

     <varlistentry id="guc-lc-ctype" xreflabel="lc_ctype">
      <term><varname>lc_ctype</varname> (<type>string</type>)
      <indexterm>
       <primary><varname>lc_ctype</> configuration parameter</primary>
      </indexterm>
      </term>
      <listitem>
       <para>
        Reports the locale that determines character classifications.
        See <xref linkend="locale"> for more information.
        This value is determined when a database is created.
        Ordinarily this will be the same as <varname>lc_collate</varname>,
        but for special applications it might be set differently.
       </para>
      </listitem>
     </varlistentry>

     <varlistentry id="guc-max-function-args" xreflabel="max_function_args">
      <term><varname>max_function_args</varname> (<type>integer</type>)
      <indexterm>
       <primary><varname>max_function_args</> configuration parameter</primary>
      </indexterm>
      </term>
      <listitem>
       <para>
        Reports the maximum number of function arguments. It is determined by
        the value of <literal>FUNC_MAX_ARGS</> when building the server. The
        default value is 100 arguments.
       </para>
      </listitem>
     </varlistentry>

     <varlistentry id="guc-max-identifier-length" xreflabel="max_identifier_length">
      <term><varname>max_identifier_length</varname> (<type>integer</type>)
      <indexterm>
       <primary><varname>max_identifier_length</> configuration parameter</primary>
      </indexterm>
      </term>
      <listitem>
       <para>
        Reports the maximum identifier length. It is determined as one
        less than the value of <literal>NAMEDATALEN</> when building
        the server. The default value of <literal>NAMEDATALEN</> is
        64; therefore the default
        <varname>max_identifier_length</varname> is 63 bytes, which
        can be less than 63 characters when using multibyte encodings.
       </para>
      </listitem>
     </varlistentry>

     <varlistentry id="guc-max-index-keys" xreflabel="max_index_keys">
      <term><varname>max_index_keys</varname> (<type>integer</type>)
      <indexterm>
       <primary><varname>max_index_keys</> configuration parameter</primary>
      </indexterm>
      </term>
      <listitem>
       <para>
        Reports the maximum number of index keys. It is determined by
        the value of <literal>INDEX_MAX_KEYS</> when building the server. The
        default value is 32 keys.
       </para>
      </listitem>
     </varlistentry>

     <varlistentry id="guc-segment-size" xreflabel="segment_size">
      <term><varname>segment_size</varname> (<type>integer</type>)
      <indexterm>
       <primary><varname>segment_size</> configuration parameter</primary>
      </indexterm>
      </term>
      <listitem>
       <para>
        Reports the number of blocks (pages) that can be stored within a file
        segment.  It is determined by the value of <literal>RELSEG_SIZE</>
        when building the server.  The maximum size of a segment file in bytes
        is equal to <varname>segment_size</> multiplied by
        <varname>block_size</>; by default this is 1GB.
       </para>
      </listitem>
     </varlistentry>

     <varlistentry id="guc-server-encoding" xreflabel="server_encoding">
      <term><varname>server_encoding</varname> (<type>string</type>)
      <indexterm>
       <primary><varname>server_encoding</> configuration parameter</primary>
      </indexterm>
      <indexterm><primary>character set</></>
      </term>
      <listitem>
       <para>
        Reports the database encoding (character set).
        It is determined when the database is created.  Ordinarily,
        clients need only be concerned with the value of <xref
        linkend="guc-client-encoding">.
       </para>
      </listitem>
     </varlistentry>

     <varlistentry id="guc-server-version" xreflabel="server_version">
      <term><varname>server_version</varname> (<type>string</type>)
      <indexterm>
       <primary><varname>server_version</> configuration parameter</primary>
      </indexterm>
      </term>
      <listitem>
       <para>
        Reports the version number of the server. It is determined by the
        value of <literal>PG_VERSION</> when building the server.
       </para>
      </listitem>
     </varlistentry>

     <varlistentry id="guc-server-version-num" xreflabel="server_version_num">
      <term><varname>server_version_num</varname> (<type>integer</type>)
      <indexterm>
       <primary><varname>server_version_num</> configuration parameter</primary>
      </indexterm>
      </term>
      <listitem>
       <para>
        Reports the version number of the server as an integer. It is determined
        by the value of <literal>PG_VERSION_NUM</> when building the server.
       </para>
      </listitem>
     </varlistentry>

     <varlistentry id="guc-wal-block-size" xreflabel="wal_block_size">
      <term><varname>wal_block_size</varname> (<type>integer</type>)
      <indexterm>
       <primary><varname>wal_block_size</> configuration parameter</primary>
      </indexterm>
      </term>
      <listitem>
       <para>
        Reports the size of a WAL disk block.  It is determined by the value
        of <literal>XLOG_BLCKSZ</> when building the server. The default value
        is 8192 bytes.
       </para>
      </listitem>
     </varlistentry>

     <varlistentry id="guc-wal-segment-size" xreflabel="wal_segment_size">
      <term><varname>wal_segment_size</varname> (<type>integer</type>)
      <indexterm>
       <primary><varname>wal_segment_size</> configuration parameter</primary>
      </indexterm>
      </term>
      <listitem>
       <para>
        Reports the number of blocks (pages) in a WAL segment file.
        The total size of a WAL segment file in bytes is equal to
        <varname>wal_segment_size</> multiplied by <varname>wal_block_size</>;
        by default this is 16MB.  See <xref linkend="wal-configuration"> for
        more information.
       </para>
      </listitem>
     </varlistentry>

    </variablelist>
   </sect1>

   <sect1 id="runtime-config-custom">
    <title>Customized Options</title>

    <para>
     This feature was designed to allow parameters not normally known to
     <productname>PostgreSQL</productname> to be added by add-on modules
     (such as procedural languages).  This allows extension modules to be
     configured in the standard ways.
    </para>

    <para>
     Custom options have two-part names: an extension name, then a dot, then
     the parameter name proper, much like qualified names in SQL.  An example
     is <literal>plpgsql.variable_conflict</>.
    </para>

    <para>
     Because custom options may need to be set in processes that have not
     loaded the relevant extension module, <productname>PostgreSQL</>
     will accept a setting for any two-part parameter name.  Such variables
     are treated as placeholders and have no function until the module that
     defines them is loaded. When an extension module is loaded, it will add
     its variable definitions, convert any placeholder values according to
     those definitions, and issue warnings for any unrecognized placeholders
     that begin with its extension name.
    </para>
   </sect1>

   <sect1 id="runtime-config-developer">
    <title>Developer Options</title>

    <para>
     The following parameters are intended for work on the
     <productname>PostgreSQL</productname> source code, and in some cases
     to assist with recovery of severely damaged databases.  There
     should be no reason to use them on a production database.
     As such, they have been excluded from the sample
     <filename>postgresql.conf</> file.  Note that many of these
     parameters require special source compilation flags to work at all.
    </para>

    <variablelist>
     <varlistentry id="guc-allow-system-table-mods" xreflabel="allow_system_table_mods">
      <term><varname>allow_system_table_mods</varname> (<type>boolean</type>)
      <indexterm>
        <primary><varname>allow_system_table_mods</varname> configuration parameter</primary>
      </indexterm>
      </term>
      <listitem>
       <para>
        Allows modification of the structure of system tables.
        This is used by <command>initdb</command>.
        This parameter can only be set at server start.
       </para>
      </listitem>
     </varlistentry>

     <varlistentry id="guc-ignore-system-indexes" xreflabel="ignore_system_indexes">
      <term><varname>ignore_system_indexes</varname> (<type>boolean</type>)
      <indexterm>
        <primary><varname>ignore_system_indexes</varname> configuration parameter</primary>
      </indexterm>
      </term>
      <listitem>
       <para>
        Ignore system indexes when reading system tables (but still
        update the indexes when modifying the tables).  This is useful
        when recovering from damaged system indexes.
        This parameter cannot be changed after session start.
       </para>
      </listitem>
     </varlistentry>

     <varlistentry id="guc-post-auth-delay" xreflabel="post_auth_delay">
      <term><varname>post_auth_delay</varname> (<type>integer</type>)
      <indexterm>
       <primary><varname>post_auth_delay</> configuration parameter</primary>
      </indexterm>
      </term>
      <listitem>
       <para>
        If nonzero, a delay of this many seconds occurs when a new
        server process is started, after it conducts the
        authentication procedure.  This is intended to give developers an
        opportunity to attach to the server process with a debugger.
        This parameter cannot be changed after session start.
       </para>
      </listitem>
     </varlistentry>

     <varlistentry id="guc-pre-auth-delay" xreflabel="pre_auth_delay">
      <term><varname>pre_auth_delay</varname> (<type>integer</type>)
      <indexterm>
       <primary><varname>pre_auth_delay</> configuration parameter</primary>
      </indexterm>
      </term>
      <listitem>
       <para>
        If nonzero, a delay of this many seconds occurs just after a
        new server process is forked, before it conducts the
        authentication procedure.  This is intended to give developers an
        opportunity to attach to the server process with a debugger to
        trace down misbehavior in authentication.
        This parameter can only be set in the <filename>postgresql.conf</>
        file or on the server command line.
       </para>
      </listitem>
     </varlistentry>

     <varlistentry id="guc-trace-notify" xreflabel="trace_notify">
      <term><varname>trace_notify</varname> (<type>boolean</type>)
      <indexterm>
       <primary><varname>trace_notify</> configuration parameter</primary>
      </indexterm>
      </term>
      <listitem>
       <para>
        Generates a great amount of debugging output for the
        <command>LISTEN</command> and <command>NOTIFY</command>
        commands.  <xref linkend="guc-client-min-messages"> or
        <xref linkend="guc-log-min-messages"> must be
        <literal>DEBUG1</literal> or lower to send this output to the
        client or server logs, respectively.
       </para>
      </listitem>
     </varlistentry>

     <varlistentry id="guc-trace-recovery-messages" xreflabel="trace_recovery_messages">
      <term><varname>trace_recovery_messages</varname> (<type>enum</type>)
      <indexterm>
       <primary><varname>trace_recovery_messages</> configuration parameter</primary>
      </indexterm>
      </term>
      <listitem>
       <para>
        Enables logging of recovery-related debugging output that otherwise
        would not be logged. This parameter allows the user to override the
        normal setting of <xref linkend="guc-log-min-messages">, but only for
        specific messages. This is intended for use in debugging Hot Standby.
        Valid values are <literal>DEBUG5</>, <literal>DEBUG4</>,
        <literal>DEBUG3</>, <literal>DEBUG2</>, <literal>DEBUG1</>, and
        <literal>LOG</>.  The default, <literal>LOG</>, does not affect
        logging decisions at all.  The other values cause recovery-related
        debug messages of that priority or higher to be logged as though they
        had <literal>LOG</> priority; for common settings of
        <varname>log_min_messages</> this results in unconditionally sending
        them to the server log.
        This parameter can only be set in the <filename>postgresql.conf</>
        file or on the server command line.
       </para>
      </listitem>
     </varlistentry>

     <varlistentry id="guc-trace-sort" xreflabel="trace_sort">
      <term><varname>trace_sort</varname> (<type>boolean</type>)
      <indexterm>
       <primary><varname>trace_sort</> configuration parameter</primary>
      </indexterm>
      </term>
      <listitem>
       <para>
        If on, emit information about resource usage during sort operations.
        This parameter is only available if the <symbol>TRACE_SORT</symbol> macro
        was defined when <productname>PostgreSQL</productname> was compiled.
        (However, <symbol>TRACE_SORT</symbol> is currently defined by default.)
       </para>
      </listitem>
     </varlistentry>

     <varlistentry>
      <term><varname>trace_locks</varname> (<type>boolean</type>)
      <indexterm>
       <primary><varname>trace_locks</> configuration parameter</primary>
      </indexterm>
      </term>
      <listitem>
       <para>
        If on, emit information about lock usage.  Information dumped
        includes the type of lock operation, the type of lock and the unique
        identifier of the object being locked or unlocked.  Also included
        are bit masks for the lock types already granted on this object as
        well as for the lock types awaited on this object.  For each lock
        type a count of the number of granted locks and waiting locks is
        also dumped as well as the totals.  An example of the log file output
        is shown here:
<screen>
LOG:  LockAcquire: new: lock(0xb7acd844) id(24688,24696,0,0,0,1)
      grantMask(0) req(0,0,0,0,0,0,0)=0 grant(0,0,0,0,0,0,0)=0
      wait(0) type(AccessShareLock)
LOG:  GrantLock: lock(0xb7acd844) id(24688,24696,0,0,0,1)
      grantMask(2) req(1,0,0,0,0,0,0)=1 grant(1,0,0,0,0,0,0)=1
      wait(0) type(AccessShareLock)
LOG:  UnGrantLock: updated: lock(0xb7acd844) id(24688,24696,0,0,0,1)
      grantMask(0) req(0,0,0,0,0,0,0)=0 grant(0,0,0,0,0,0,0)=0
      wait(0) type(AccessShareLock)
LOG:  CleanUpLock: deleting: lock(0xb7acd844) id(24688,24696,0,0,0,1)
      grantMask(0) req(0,0,0,0,0,0,0)=0 grant(0,0,0,0,0,0,0)=0
      wait(0) type(INVALID)
</screen>
        Details of the structure being dumped may be found in
        <filename>src/include/storage/lock.h</filename>.
       </para>
       <para>
        This parameter is only available if the <symbol>LOCK_DEBUG</symbol>
        macro was defined when <productname>PostgreSQL</productname> was
        compiled.
       </para>
      </listitem>
     </varlistentry>

     <varlistentry>
      <term><varname>trace_lwlocks</varname> (<type>boolean</type>)
      <indexterm>
       <primary><varname>trace_lwlocks</> configuration parameter</primary>
      </indexterm>
      </term>
      <listitem>
       <para>
        If on, emit information about lightweight lock usage.  Lightweight
        locks are intended primarily to provide mutual exclusion of access
        to shared-memory data structures.
       </para>
       <para>
        This parameter is only available if the <symbol>LOCK_DEBUG</symbol>
        macro was defined when <productname>PostgreSQL</productname> was
        compiled.
       </para>
      </listitem>
     </varlistentry>

     <varlistentry>
      <term><varname>trace_userlocks</varname> (<type>boolean</type>)
      <indexterm>
       <primary><varname>trace_userlocks</> configuration parameter</primary>
      </indexterm>
      </term>
      <listitem>
       <para>
        If on, emit information about user lock usage.  Output is the same
        as for <symbol>trace_locks</symbol>, only for advisory locks.
       </para>
       <para>
        This parameter is only available if the <symbol>LOCK_DEBUG</symbol>
        macro was defined when <productname>PostgreSQL</productname> was
        compiled.
       </para>
      </listitem>
     </varlistentry>

     <varlistentry>
      <term><varname>trace_lock_oidmin</varname> (<type>integer</type>)
      <indexterm>
       <primary><varname>trace_lock_oidmin</> configuration parameter</primary>
      </indexterm>
      </term>
      <listitem>
       <para>
        If set, do not trace locks for tables below this OID. (use to avoid
        output on system tables)
       </para>
       <para>
        This parameter is only available if the <symbol>LOCK_DEBUG</symbol>
        macro was defined when <productname>PostgreSQL</productname> was
        compiled.
       </para>
      </listitem>
     </varlistentry>

     <varlistentry>
      <term><varname>trace_lock_table</varname> (<type>integer</type>)
      <indexterm>
       <primary><varname>trace_lock_table</> configuration parameter</primary>
      </indexterm>
      </term>
      <listitem>
       <para>
        Unconditionally trace locks on this table (OID).
       </para>
       <para>
        This parameter is only available if the <symbol>LOCK_DEBUG</symbol>
        macro was defined when <productname>PostgreSQL</productname> was
        compiled.
       </para>
      </listitem>
     </varlistentry>

     <varlistentry>
      <term><varname>debug_deadlocks</varname> (<type>boolean</type>)
      <indexterm>
       <primary><varname>debug_deadlocks</> configuration parameter</primary>
      </indexterm>
      </term>
      <listitem>
       <para>
        If set, dumps information about all current locks when a
        deadlock timeout occurs.
       </para>
       <para>
        This parameter is only available if the <symbol>LOCK_DEBUG</symbol>
        macro was defined when <productname>PostgreSQL</productname> was
        compiled.
       </para>
      </listitem>
     </varlistentry>

     <varlistentry>
      <term><varname>log_btree_build_stats</varname> (<type>boolean</type>)
      <indexterm>
       <primary><varname>log_btree_build_stats</> configuration parameter</primary>
      </indexterm>
      </term>
      <listitem>
       <para>
        If set, logs system resource usage statistics (memory and CPU) on
        various B-tree operations.
       </para>
       <para>
        This parameter is only available if the <symbol>BTREE_BUILD_STATS</symbol>
        macro was defined when <productname>PostgreSQL</productname> was
        compiled.
       </para>
      </listitem>
     </varlistentry>

     <varlistentry id="guc-wal-debug" xreflabel="wal_debug">
      <term><varname>wal_debug</varname> (<type>boolean</type>)
      <indexterm>
       <primary><varname>wal_debug</> configuration parameter</primary>
      </indexterm>
      </term>
      <listitem>
       <para>
        If on, emit WAL-related debugging output. This parameter is
        only available if the <symbol>WAL_DEBUG</symbol> macro was
        defined when <productname>PostgreSQL</productname> was
        compiled.
       </para>
      </listitem>
     </varlistentry>

    <varlistentry id="guc-ignore-checksum-failure" xreflabel="ignore_checksum_failure">
      <term><varname>ignore_checksum_failure</varname> (<type>boolean</type>)
      <indexterm>
       <primary><varname>ignore_checksum_failure</> configuration parameter</primary>
      </indexterm>
      </term>
      <listitem>
       <para>
        Only has effect if <xref linkend="app-initdb-data-checksums"> are enabled.
       </para>
       <para>
        Detection of a checksum failure during a read normally causes
        <productname>PostgreSQL</> to report an error, aborting the current
        transaction.  Setting <varname>ignore_checksum_failure</> to on causes
        the system to ignore the failure (but still report a warning), and
        continue processing.  This behavior may <emphasis>cause crashes, propagate
        or hide corruption, or other serious problems</>.  However, it may allow
        you to get past the error and retrieve undamaged tuples that might still be
        present in the table if the block header is still sane. If the header is
        corrupt an error will be reported even if this option is enabled. The
        default setting is <literal>off</>, and it can only be changed by a superuser.
       </para>
      </listitem>
     </varlistentry>

    <varlistentry id="guc-zero-damaged-pages" xreflabel="zero_damaged_pages">
      <term><varname>zero_damaged_pages</varname> (<type>boolean</type>)
      <indexterm>
       <primary><varname>zero_damaged_pages</> configuration parameter</primary>
      </indexterm>
      </term>
      <listitem>
       <para>
        Detection of a damaged page header normally causes
        <productname>PostgreSQL</> to report an error, aborting the current
        transaction.  Setting <varname>zero_damaged_pages</> to on causes
        the system to instead report a warning, zero out the damaged
        page in memory, and continue processing.  This behavior <emphasis>will destroy data</>,
        namely all the rows on the damaged page.  However, it does allow you to get
        past the error and retrieve rows from any undamaged pages that might
        be present in the table.  It is useful for recovering data if
        corruption has occurred due to a hardware or software error.  You should
        generally not set this on until you have given up hope of recovering
        data from the damaged pages of a table.  Zeroed-out pages are not
        forced to disk so it is recommended to recreate the table or
        the index before turning this parameter off again.  The
        default setting is <literal>off</>, and it can only be changed
        by a superuser.
       </para>
      </listitem>
     </varlistentry>
   </variablelist>
  </sect1>
  <sect1 id="runtime-config-short">
   <title>Short Options</title>

   <para>
    For convenience there are also single letter command-line option
    switches available for some parameters.  They are described in
    <xref linkend="runtime-config-short-table">.  Some of these
    options exist for historical reasons, and their presence as a
    single-letter option does not necessarily indicate an endorsement
    to use the option heavily.
   </para>

    <table id="runtime-config-short-table">
     <title>Short Option Key</title>
     <tgroup cols="2">
      <thead>
       <row>
        <entry>Short Option</entry>
        <entry>Equivalent</entry>
       </row>
      </thead>

      <tbody>
       <row>
        <entry><option>-B <replaceable>x</replaceable></option></entry>
        <entry><literal>shared_buffers = <replaceable>x</replaceable></></entry>
       </row>
       <row>
        <entry><option>-d <replaceable>x</replaceable></option></entry>
        <entry><literal>log_min_messages = DEBUG<replaceable>x</replaceable></></entry>
       </row>
       <row>
        <entry><option>-e</option></entry>
        <entry><literal>datestyle = euro</></entry>
       </row>
       <row>
        <entry>
          <option>-fb</option>, <option>-fh</option>, <option>-fi</option>,
          <option>-fm</option>, <option>-fn</option>, <option>-fo</option>,
          <option>-fs</option>, <option>-ft</option>
         </entry>
         <entry>
          <literal>enable_bitmapscan = off</>,
          <literal>enable_hashjoin = off</>,
          <literal>enable_indexscan = off</>,
          <literal>enable_mergejoin = off</>,
          <literal>enable_nestloop = off</>,
          <literal>enable_indexonlyscan = off</>,
          <literal>enable_seqscan = off</>,
          <literal>enable_tidscan = off</>
         </entry>
       </row>
       <row>
        <entry><option>-F</option></entry>
        <entry><literal>fsync = off</></entry>
       </row>
       <row>
        <entry><option>-h <replaceable>x</replaceable></option></entry>
        <entry><literal>listen_addresses = <replaceable>x</replaceable></></entry>
       </row>
       <row>
        <entry><option>-i</option></entry>
        <entry><literal>listen_addresses = '*'</></entry>
       </row>
       <row>
        <entry><option>-k <replaceable>x</replaceable></option></entry>
        <entry><literal>unix_socket_directories = <replaceable>x</replaceable></></entry>
       </row>
       <row>
        <entry><option>-l</option></entry>
        <entry><literal>ssl = on</></entry>
       </row>
       <row>
        <entry><option>-N <replaceable>x</replaceable></option></entry>
        <entry><literal>max_connections = <replaceable>x</replaceable></></entry>
       </row>
       <row>
        <entry><option>-O</option></entry>
        <entry><literal>allow_system_table_mods = on</></entry>
       </row>
       <row>
        <entry><option>-p <replaceable>x</replaceable></option></entry>
        <entry><literal>port = <replaceable>x</replaceable></></entry>
       </row>
       <row>
        <entry><option>-P</option></entry>
        <entry><literal>ignore_system_indexes = on</></entry>
       </row>
       <row>
        <entry><option>-s</option></entry>
        <entry><literal>log_statement_stats = on</></entry>
       </row>
       <row>
        <entry><option>-S <replaceable>x</replaceable></option></entry>
        <entry><literal>work_mem = <replaceable>x</replaceable></></entry>
       </row>
       <row>
        <entry><option>-tpa</option>, <option>-tpl</option>, <option>-te</option></entry>
        <entry><literal>log_parser_stats = on</>,
        <literal>log_planner_stats = on</>,
        <literal>log_executor_stats = on</></entry>
       </row>
       <row>
        <entry><option>-W <replaceable>x</replaceable></option></entry>
        <entry><literal>post_auth_delay = <replaceable>x</replaceable></></entry>
       </row>
      </tbody>
     </tgroup>
    </table>

  </sect1>
</chapter><|MERGE_RESOLUTION|>--- conflicted
+++ resolved
@@ -3021,56 +3021,63 @@
         There will be one or more active synchronous standbys;
         transactions waiting for commit will be allowed to proceed after
         these standby servers confirm receipt of their data.
-        The synchronous standbys will be those whose names appear
-        earlier in this list, and
-        that are both currently connected and streaming data in real-time
-        (as shown by a state of <literal>streaming</literal> in the
-        <link linkend="monitoring-stats-views-table">
-        <literal>pg_stat_replication</></link> view).
-        Other standby servers appearing later in this list represent potential
-        synchronous standbys. If any of the current synchronous
-        standbys disconnects for whatever reason,
-        it will be replaced immediately with the next-highest-priority standby.
         Specifying more than one standby name can allow very high availability.
        </para>
        <para>
         This parameter specifies a list of standby servers using
         either of the following syntaxes:
 <synopsis>
-<<<<<<< HEAD
-FIRST <replaceable class="parameter">num_sync</replaceable> ( <replaceable class="parameter">standby_name</replaceable> [, ...] )
-=======
-[FIRST] <replaceable class="parameter">num_sync</replaceable> ( <replaceable class="parameter">standby_name</replaceable> [, ...] )
-ANY <replaceable class="parameter">num_sync</replaceable> ( <replaceable class="parameter">standby_name</replaceable> [, ...] )
->>>>>>> cf038dce
+[ FIRST | ANY ] <replaceable class="parameter">num_sync</replaceable> ( <replaceable class="parameter">standby_name</replaceable> [, ...] )
 <replaceable class="parameter">standby_name</replaceable> [, ...]
 </synopsis>
+
+
         where <replaceable class="parameter">num_sync</replaceable> is
         the number of synchronous standbys that transactions need to
         wait for replies from,
         and <replaceable class="parameter">standby_name</replaceable>
-        is the name of a standby server. For example, a setting of
+is the name of a standby server.
+
+<literal>FIRST</> and <literal>ANY</> specify the method of
+that how master server controls the standby servers.
+<literal>FIRST</> means to control the standby servers with
+different priorities. The synchronous standbys will be those whose
+name appear earlier in this list, and that are both currently
+connected and streaming data in real-time(as shown by a state of
+<literal>streaming</> in the <link linkend="monitoring-stats-views-table">
+<literal>pg_stat_replication</></link> view). Other standby
+servers appearing later in this list represent potential
+synchronous standbys. If any of the current synchronous standbys
+disconnects for whatever reason, it will be replaced immediately
+with the next-highest-priority standby.
+
+For example, a setting of
         <literal>3 (s1, s2, s3, s4)</> makes transaction commits wait
         until their WAL records are received by three higher-priority standbys
         chosen from standby servers <literal>s1</>, <literal>s2</>,
-<<<<<<< HEAD
-        <literal>s3</> and <literal>s4</>. <literal>FIRST</> is
-        case-insensitive but the standby having name <literal>FIRST</>
-        must be double-quoted.
-=======
         <literal>s3</> and <literal>s4</>. On the other hand,
         <literal> ANY 3 (s1, s2, s3, s4)</> makes transaction commits wait
         until their WAL records are received by at least three standbys from
         four listed servers.
->>>>>>> cf038dce
+
+<literal>ANY</> means to control all of standby servers with
+same priority. 
+ 
+many standbys
+
+
+
+ <literal>FIRST</> and <literal>ANY</> are
+        case-insensitive but the standby name having these words are
+        must be double-quoted.
         </para>
         <para>
-        The third syntax was used before <productname>PostgreSQL</>
+        The second syntax was used before <productname>PostgreSQL</>
         version 9.6 and is still supported. It's the same as the first syntax
-        with <replaceable class="parameter">num_sync</replaceable> equal to 1.
-        For example, <literal>1 (s1, s2)</> and
-        <literal>s1, s2</> have the same meaning: either <literal>s1</>
-        or <literal>s2</> is chosen as a synchronous standby.
+        with <literal>ANY</> and <replaceable class="parameter">num_sync</replaceable>
+        equal to 1. For example, <literal>1 (s1, s2)</> and <literal>s1, s2</>
+        have the same meaning: either <literal>s1</> or <literal>s2</> is
+        chosen as a synchronous standby.
        </para>
        <para>
         The name of a standby server for this purpose is the
